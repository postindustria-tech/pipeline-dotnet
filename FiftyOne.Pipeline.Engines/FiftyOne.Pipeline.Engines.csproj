--- conflicted
+++ resolved
@@ -38,11 +38,7 @@
 
   <ItemGroup>
     <PackageReference Include="FiftyOne.Caching" Version="4.4.11" />
-<<<<<<< HEAD
-    <PackageReference Include="FiftyOne.Common" Version="4.4.10" />
-=======
     <PackageReference Include="FiftyOne.Common" Version="4.4.11" />
->>>>>>> acf4ac41
     <PackageReference Include="Newtonsoft.Json" Version="13.0.3" />
   </ItemGroup>
 
