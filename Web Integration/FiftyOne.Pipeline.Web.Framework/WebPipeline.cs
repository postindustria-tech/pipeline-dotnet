/* *********************************************************************
 * This Original Work is copyright of 51 Degrees Mobile Experts Limited.
 * Copyright 2023 51 Degrees Mobile Experts Limited, Davidson House,
 * Forbury Square, Reading, Berkshire, United Kingdom RG1 3EU.
 *
 * This Original Work is licensed under the European Union Public Licence
 * (EUPL) v.1.2 and is subject to its terms as set out below.
 *
 * If a copy of the EUPL was not distributed with this file, You can obtain
 * one at https://opensource.org/licenses/EUPL-1.2.
 *
 * The 'Compatible Licences' set out in the Appendix to the EUPL (as may be
 * amended by the European Commission) shall be deemed incompatible for
 * the purposes of the Work and the provisions of the compatibility
 * clause in Article 5 of the EUPL shall not apply.
 *
 * If using the Work as, or as part of, a network application, by
 * including the attribution notice(s) required under Article 5 of the EUPL
 * in the end user terms of the application under an appropriate heading,
 * such notice(s) shall fulfill the requirements of that article.
 * ********************************************************************* */

using FiftyOne.Pipeline.Core.Configuration;
using FiftyOne.Pipeline.Core.Data;
using FiftyOne.Pipeline.Core.Exceptions;
using FiftyOne.Pipeline.Core.FlowElements;
using FiftyOne.Pipeline.Core.Services;
using FiftyOne.Pipeline.Engines.FiftyOne.FlowElements;
using FiftyOne.Pipeline.Engines.Services;
using FiftyOne.Pipeline.JavaScriptBuilder.FlowElement;
using FiftyOne.Pipeline.JsonBuilder.FlowElement;
using FiftyOne.Pipeline.Web.Framework.Configuration;
using FiftyOne.Pipeline.Web.Framework.Providers;
using FiftyOne.Pipeline.Web.Shared;
using Microsoft.Extensions.Configuration;
using Microsoft.Extensions.Logging;
using System;
using System.Collections.Generic;
using System.Collections.Specialized;
using System.Linq;
using System.Threading;
using System.Web;

namespace FiftyOne.Pipeline.Web.Framework
{
    /// <summary>
    /// Singleton class which contains an IPipeline build from a configuration
    /// file, and some extra options which are available in a web environment.
    /// </summary>
    public class WebPipeline
    {
        private static WebPipeline _instance = null;

        /// <summary>
        /// Whether or not client-side properties are enabled. If they are,
        /// then a 51Degrees.core.js will be served by the server.
        /// </summary>
        public bool ClientSideEvidenceEnabled => _options.ClientSideEvidenceEnabled;

        /// <summary>
        /// Whether or not set header properties are enabled.
        /// </summary>
        public bool SetHeaderPropertiesEnabled => _options.UseSetHeaderProperties;

        /// <summary>
        /// Extra pipeline options which only apply to an implementation in a
        /// web server.
        /// </summary>
        private readonly PipelineWebIntegrationOptions _options;

        /// <summary>
        /// Lock used when constructing a pipeline.
        /// </summary>
        private static readonly object _lock = new object();

        /// <summary>
        /// The single IPipeline instance for a web server.
        /// </summary>
        public IPipeline Pipeline { get; private set; }

        /// <summary>
        /// Get the only instance of WebPipeline. If an instance does not
        /// already exist, one is created.
        /// </summary>
        /// <returns>
        /// The single instance of WebPipeline
        /// </returns>
        public static WebPipeline GetInstance()
        {
            if (_instance == null)
            {
                lock (_lock)
                {
                    if (_instance == null)
                    {
                        _instance = new WebPipeline();
                    }
                }
            }
            return _instance;
        }

        /// <summary>
        /// Private constructor used to construct the only instance which will
        /// exist of this class.
        /// </summary>
        private WebPipeline()
        {
            IConfiguration config = new ConfigurationBuilder()
                .AddPipelineConfig()
                .Build();
            _options = new PipelineWebIntegrationOptions();
            var section = config.GetRequiredSection("PipelineOptions");
            section.Bind(_options, (o) => { o.ErrorOnUnknownConfiguration = true; });

            if (_options == null ||
                _options.Elements == null)
            {
                throw new PipelineConfigurationException(Messages.ExceptionNoConfiguration);
            }

            // Add the sequence element.
            var sequenceConfig = _options.Elements.Where(e =>
                e.BuilderName.IndexOf(nameof(SequenceElement),
                    StringComparison.OrdinalIgnoreCase) >= 0);
            if (sequenceConfig.Any() == false)
            {
                // The sequence element is not included so add it.
                // Make sure it's added as the first element.
                _options.Elements.Insert(0, new ElementOptions()
                {
                    BuilderName = nameof(SequenceElement)
                });
            }

            if (ClientSideEvidenceEnabled)
            {
                // Client-side evidence is enabled so make sure the 
                // JsonBuilderElement and JavaScriptBundlerElement has been 
                // included.
                var jsonConfig = _options.Elements.Where(e =>
                    e.BuilderName.StartsWith(nameof(JsonBuilderElement),
                        StringComparison.OrdinalIgnoreCase));
                var javascriptConfig = _options.Elements.Where(e =>
                    e.BuilderName.StartsWith(nameof(JavaScriptBuilderElement),
                        StringComparison.OrdinalIgnoreCase));

                var jsIndex = javascriptConfig.Any() ?
                    _options.Elements.IndexOf(javascriptConfig.First()) : -1;

                if (jsonConfig.Any() == false)
                {
                    // The json builder is not included so add it.
                    var newElementOptions = new ElementOptions()
                    {
                        BuilderName = nameof(JsonBuilderElement)
                    };
                    if (jsIndex > -1)
                    {
                        // There is already a javascript builder element
                        // so insert the json builder before it.
                        _options.Elements.Insert(jsIndex, newElementOptions);
                    }
                    else
                    {
                        _options.Elements.Add(newElementOptions);
                    }
                }

                if (jsIndex == -1)
                {
                    // The javascript builder is not included so add it.
                    _options.Elements.Add(new ElementOptions()
                    {
                        BuilderName = nameof(JavaScriptBuilderElement)
                    });
                }
            }

            // Add the set headers
            var setHeadersConfig = _options.Elements.Where(e =>
                e.BuilderName.IndexOf(nameof(SetHeadersElement),
                    StringComparison.OrdinalIgnoreCase) >= 0);
            if (setHeadersConfig.Any() == false)
            {
                // The set headers element is not included, so add it.
                // Make sure it's added as the last element.
                _options.Elements.Add(new ElementOptions()
                {
                    BuilderName = nameof(SetHeadersElement)
                });
            }

            // Set up common services.
            var loggerFactory = new LoggerFactory();
            var httpClient = new System.Net.Http.HttpClient();
            var updateService = new DataUpdateService(
                loggerFactory.CreateLogger<DataUpdateService>(),
                httpClient);
            var services = new FiftyOneServiceProvider();
            // Add data update and missing property services.
            services.AddService(loggerFactory);
            services.AddService(httpClient);
            services.AddService(updateService);
            services.AddService(MissingPropertyService.Instance);

            Pipeline = new PipelineBuilder(
                loggerFactory,
                services)
                .BuildFromConfiguration(_options);
        }


        /// <summary>
        /// Populate a FlowData's evidence from the web request, and process
        /// using the Pipeline.
        /// </summary>
        /// <param name="request">
        /// Request containing the evidence to process
        /// </param>
        /// <returns>
        /// A processed FlowData
        /// </returns>
        /// <exception cref="ArgumentNullException">
        /// Thrown if a required parameter is null.
        /// </exception>
        /// <exception cref="AggregateException">
        /// Thrown if an error occurred during processing, 
        /// unless inderlying <see ref="IPipeline.SuppressProcessExceptions"/> is true.
        /// </exception>
        public static IFlowData Process(HttpRequest request)
        {
            if (request == null) throw new ArgumentNullException(nameof(request));

            // Create a new FlowData instance.
            var flowData = GetInstance().Pipeline.CreateFlowData();

            try
            {
                EvidenceFiller filler;
                try
                {
                    filler = new EvidenceFiller(flowData);
                }
                catch (PipelineException ex)
                {
                    flowData.AddError(ex, null);
                    throw;
                }

                filler.CheckAndAddAll("header.", request.Headers, (headers, k) => headers[k]);
                filler.CheckAndAddAll("cookie.", request.Cookies, (cookies, k) => cookies[k].Value);
                filler.CheckAndAddAll("query.", request.QueryString, (query, k) => query[k]);
                if (request.RequestContext.HttpContext.Session is HttpSessionStateBase session)
                {
                    filler.CheckAndAdd("session", new AspFrameworkSession(session));
                    filler.CheckAndAddAll("", session.Keys, (k) => session[k]);
                }

                // Add form parameters to the evidence.
                if (request.HttpMethod == Shared.Constants.METHOD_POST &&
                    Shared.Constants.CONTENT_TYPE_FORM.Contains(request.ContentType))
                {
                    filler.CheckAndAddAll(Core.Constants.EVIDENCE_QUERY_PREFIX
                        + Core.Constants.EVIDENCE_SEPERATOR, request.Form, (form, k) => form[k]);
                }

                filler.CheckAndAdd("server.client-ip", request.UserHostAddress);
                filler.AddRequestProtocolToEvidence(request);

                if (filler.Errors is IList<Exception> errors)
                {
                    foreach (var error in errors)
                    {
                        flowData.AddError(error, null);
                    }
                    throw new AggregateException(errors);
                }

                // Process the evidence and return the result
<<<<<<< HEAD
                try
                {
                    flowData.Process(GetCancellationTokenForRequest(request));
                }
                catch (AggregateException ex)
                {
                    if (ex.InnerException 
                        is PipelineTemporarilyUnavailableException temporaryException)
                    {
                        // Resurface inner exception.
                        //
                        // The outer handler (below)
                        // will re-wrap it up into AggregateException
                        // of depth 1.
                        // (both if Dispose succeeds or fails)
                        //
                        // this prevents potential double-nesting:
                        // - AggregateException
                        //   + AggregateException <- the one just caught from `Process`
                        //     * PipelineTemporarilyUnavailableException <- to be resurfaced
                        //   + Exception <- thrown by `flowData.Dispose()` below

                        throw new PipelineTemporarilyUnavailableException(
                            temporaryException.Message,
                            ex);
                    }
                    throw;
                }
=======
                flowData.Process();
>>>>>>> 72cd1687

                if (GetInstance().SetHeaderPropertiesEnabled &&
                    request.RequestContext.HttpContext.ApplicationInstance != null)
                {
                    // Set HTTP headers in the response.
                    SetHeadersProvider.GetInstance().SetHeaders(flowData,
                        request.RequestContext.HttpContext.ApplicationInstance.Context);
                }
            } 
            catch (Exception ex)
            {
                var shouldSuppress 
                    // Suppress all ?
                    = GetInstance().Pipeline.SuppressProcessExceptions
                    // thrown by `EvidenceKeyFilter` ?
                    || ex is PipelineTemporarilyUnavailableException
                    // thrown by `Process` ?
                    || (ex is AggregateException 
                    && ex.InnerException is PipelineTemporarilyUnavailableException);
                if (!shouldSuppress)
                {
                    Exception ex2 = null;
                    try
                    {
                        flowData.Dispose();
                    }
                    catch (Exception ex3)
                    {
                        ex2 = ex3;
                    }
                    if (ex2 is null)
                    {
                        if (ex is AggregateException) { throw; }
                        throw new AggregateException(ex);
                    }
                    throw new AggregateException(new Exception[] { ex, ex2 });
                }
            }

            return flowData;
        }

        private static CancellationToken GetCancellationTokenForRequest(HttpRequest httpRequest)
        {
            var timedOutToken = httpRequest.TimedOutToken;
            try
            {
                return CancellationTokenSource.CreateLinkedTokenSource(
                    timedOutToken,
                    httpRequest.RequestContext.HttpContext.Response.ClientDisconnectedToken)
                    .Token;
            }
            catch (PlatformNotSupportedException)
            {
                return timedOutToken;
            }
        }

        /// <summary>
        /// A convenience wrapper around IFlowData.
        /// Reduces amount of calls to `IFlowData.EvidenceKeyFilter`
        /// </summary>
        public struct EvidenceFiller
        {
            private readonly IFlowData _flowData;
            private readonly IEvidenceKeyFilter _evidenceKeyFilter;
            private IList<Exception> _errors;

            /// <summary>
            /// A collection of exceptions thrown while trying to set data.
            /// </summary>
            public IList<Exception> Errors => _errors;

            /// <param name="flowData">
            /// The <see cref="IFlowData"/> to add the evidence to.
            /// </param>
            /// <exception cref="PipelineException">
            /// thrown if <see cref="IFlowData.EvidenceKeyFilter"/> is null
            /// or re-thrown from <see cref="IFlowData.EvidenceKeyFilter"/> itself
            /// </exception>
            public EvidenceFiller(IFlowData flowData)
            {
                _flowData = flowData;
                _evidenceKeyFilter = flowData.EvidenceKeyFilter;
                if (_evidenceKeyFilter is null)
                {
                    throw new PipelineException($"Failed to retrieve {nameof(flowData.EvidenceKeyFilter)} from {nameof(flowData)}");
                }
                _errors = null;
            }

            /// <summary>
            /// Check if the given key is needed by the given flowdata.
            /// If it is then add it as evidence.
            /// </summary>
            /// <param name="key">
            /// The evidence key
            /// </param>
            /// <param name="value">
            /// The evidence value
            /// </param>
            public void CheckAndAdd(string key, object value)
            {
                try
                {
                    if (_evidenceKeyFilter.Include(key))
                    {
                        _flowData.AddEvidence(key, value);
                    }
                }
                catch (Exception ex)
                {
                    if (_errors is null)
                    {
                        _errors = new List<Exception>();
                    }
                    _errors.Add(ex);
                }
            }

            /// <summary>
            /// Convenience loop wrapper for enumerable of keys
            /// </summary>
            public void CheckAndAddAll(string keyPrefix, System.Collections.IEnumerable keys, Func<string, object> valueGetter)
            {
                foreach (string k in keys)
                {
                    CheckAndAdd(keyPrefix + k, valueGetter(k));
                }
            }

            /// <summary>
            /// Convenience loop wrapper for NameObjectCollectionBase derivatives
            /// </summary>
            public void CheckAndAddAll<T>(string keyPrefix, T nameObjectCollection, Func<T, string, object> valueGetter) where T : NameObjectCollectionBase
                => CheckAndAddAll(keyPrefix, nameObjectCollection.Keys, (k) => valueGetter(nameObjectCollection, k));

            /// <summary>
            /// Get the request protocol using .NET's Request object
            /// 'isHttps'. Fall back to non-standard headers.
            /// </summary>
            public void AddRequestProtocolToEvidence(HttpRequest request)
            {
                string protocol;
                if (request.IsSecureConnection)
                {
                    protocol = "https";
                }
                else if (request.Headers.AllKeys.Contains("X-Origin-Proto"))
                {
                    protocol = request.Headers["X-Origin-Proto"];
                }
                else if (request.Headers.AllKeys.Contains("X-Forwarded-Proto"))
                {
                    protocol = request.Headers["X-Forwarded-Proto"];
                }
                else
                {
                    protocol = "http";
                }

                // Add protocol to the evidence.
                CheckAndAdd(Core.Constants.EVIDENCE_PROTOCOL, protocol);
            }
        }
    }
}
<|MERGE_RESOLUTION|>--- conflicted
+++ resolved
@@ -18,462 +18,431 @@
  * including the attribution notice(s) required under Article 5 of the EUPL
  * in the end user terms of the application under an appropriate heading,
  * such notice(s) shall fulfill the requirements of that article.
- * ********************************************************************* */
-
-using FiftyOne.Pipeline.Core.Configuration;
-using FiftyOne.Pipeline.Core.Data;
-using FiftyOne.Pipeline.Core.Exceptions;
-using FiftyOne.Pipeline.Core.FlowElements;
-using FiftyOne.Pipeline.Core.Services;
-using FiftyOne.Pipeline.Engines.FiftyOne.FlowElements;
-using FiftyOne.Pipeline.Engines.Services;
-using FiftyOne.Pipeline.JavaScriptBuilder.FlowElement;
-using FiftyOne.Pipeline.JsonBuilder.FlowElement;
-using FiftyOne.Pipeline.Web.Framework.Configuration;
-using FiftyOne.Pipeline.Web.Framework.Providers;
-using FiftyOne.Pipeline.Web.Shared;
-using Microsoft.Extensions.Configuration;
-using Microsoft.Extensions.Logging;
-using System;
-using System.Collections.Generic;
-using System.Collections.Specialized;
-using System.Linq;
-using System.Threading;
-using System.Web;
-
-namespace FiftyOne.Pipeline.Web.Framework
-{
-    /// <summary>
-    /// Singleton class which contains an IPipeline build from a configuration
-    /// file, and some extra options which are available in a web environment.
-    /// </summary>
-    public class WebPipeline
-    {
-        private static WebPipeline _instance = null;
-
-        /// <summary>
-        /// Whether or not client-side properties are enabled. If they are,
-        /// then a 51Degrees.core.js will be served by the server.
-        /// </summary>
-        public bool ClientSideEvidenceEnabled => _options.ClientSideEvidenceEnabled;
-
-        /// <summary>
-        /// Whether or not set header properties are enabled.
-        /// </summary>
-        public bool SetHeaderPropertiesEnabled => _options.UseSetHeaderProperties;
-
-        /// <summary>
-        /// Extra pipeline options which only apply to an implementation in a
-        /// web server.
-        /// </summary>
-        private readonly PipelineWebIntegrationOptions _options;
-
-        /// <summary>
-        /// Lock used when constructing a pipeline.
-        /// </summary>
-        private static readonly object _lock = new object();
-
-        /// <summary>
-        /// The single IPipeline instance for a web server.
-        /// </summary>
-        public IPipeline Pipeline { get; private set; }
-
-        /// <summary>
-        /// Get the only instance of WebPipeline. If an instance does not
-        /// already exist, one is created.
-        /// </summary>
-        /// <returns>
-        /// The single instance of WebPipeline
-        /// </returns>
-        public static WebPipeline GetInstance()
-        {
-            if (_instance == null)
-            {
-                lock (_lock)
-                {
-                    if (_instance == null)
-                    {
-                        _instance = new WebPipeline();
-                    }
-                }
-            }
-            return _instance;
-        }
-
-        /// <summary>
-        /// Private constructor used to construct the only instance which will
-        /// exist of this class.
-        /// </summary>
-        private WebPipeline()
-        {
-            IConfiguration config = new ConfigurationBuilder()
-                .AddPipelineConfig()
-                .Build();
-            _options = new PipelineWebIntegrationOptions();
-            var section = config.GetRequiredSection("PipelineOptions");
-            section.Bind(_options, (o) => { o.ErrorOnUnknownConfiguration = true; });
-
-            if (_options == null ||
-                _options.Elements == null)
-            {
-                throw new PipelineConfigurationException(Messages.ExceptionNoConfiguration);
-            }
-
-            // Add the sequence element.
-            var sequenceConfig = _options.Elements.Where(e =>
-                e.BuilderName.IndexOf(nameof(SequenceElement),
-                    StringComparison.OrdinalIgnoreCase) >= 0);
-            if (sequenceConfig.Any() == false)
-            {
-                // The sequence element is not included so add it.
-                // Make sure it's added as the first element.
-                _options.Elements.Insert(0, new ElementOptions()
-                {
-                    BuilderName = nameof(SequenceElement)
-                });
-            }
-
-            if (ClientSideEvidenceEnabled)
-            {
-                // Client-side evidence is enabled so make sure the 
-                // JsonBuilderElement and JavaScriptBundlerElement has been 
-                // included.
-                var jsonConfig = _options.Elements.Where(e =>
-                    e.BuilderName.StartsWith(nameof(JsonBuilderElement),
-                        StringComparison.OrdinalIgnoreCase));
-                var javascriptConfig = _options.Elements.Where(e =>
-                    e.BuilderName.StartsWith(nameof(JavaScriptBuilderElement),
-                        StringComparison.OrdinalIgnoreCase));
-
-                var jsIndex = javascriptConfig.Any() ?
-                    _options.Elements.IndexOf(javascriptConfig.First()) : -1;
-
-                if (jsonConfig.Any() == false)
-                {
-                    // The json builder is not included so add it.
-                    var newElementOptions = new ElementOptions()
-                    {
-                        BuilderName = nameof(JsonBuilderElement)
-                    };
-                    if (jsIndex > -1)
-                    {
-                        // There is already a javascript builder element
-                        // so insert the json builder before it.
-                        _options.Elements.Insert(jsIndex, newElementOptions);
-                    }
-                    else
-                    {
-                        _options.Elements.Add(newElementOptions);
-                    }
-                }
-
-                if (jsIndex == -1)
-                {
-                    // The javascript builder is not included so add it.
-                    _options.Elements.Add(new ElementOptions()
-                    {
-                        BuilderName = nameof(JavaScriptBuilderElement)
-                    });
-                }
-            }
-
-            // Add the set headers
-            var setHeadersConfig = _options.Elements.Where(e =>
-                e.BuilderName.IndexOf(nameof(SetHeadersElement),
-                    StringComparison.OrdinalIgnoreCase) >= 0);
-            if (setHeadersConfig.Any() == false)
-            {
-                // The set headers element is not included, so add it.
-                // Make sure it's added as the last element.
-                _options.Elements.Add(new ElementOptions()
-                {
-                    BuilderName = nameof(SetHeadersElement)
-                });
-            }
-
-            // Set up common services.
-            var loggerFactory = new LoggerFactory();
-            var httpClient = new System.Net.Http.HttpClient();
-            var updateService = new DataUpdateService(
-                loggerFactory.CreateLogger<DataUpdateService>(),
-                httpClient);
-            var services = new FiftyOneServiceProvider();
-            // Add data update and missing property services.
-            services.AddService(loggerFactory);
-            services.AddService(httpClient);
-            services.AddService(updateService);
-            services.AddService(MissingPropertyService.Instance);
-
-            Pipeline = new PipelineBuilder(
-                loggerFactory,
-                services)
-                .BuildFromConfiguration(_options);
-        }
-
-
-        /// <summary>
-        /// Populate a FlowData's evidence from the web request, and process
-        /// using the Pipeline.
-        /// </summary>
-        /// <param name="request">
-        /// Request containing the evidence to process
-        /// </param>
-        /// <returns>
-        /// A processed FlowData
-        /// </returns>
-        /// <exception cref="ArgumentNullException">
-        /// Thrown if a required parameter is null.
-        /// </exception>
-        /// <exception cref="AggregateException">
-        /// Thrown if an error occurred during processing, 
-        /// unless inderlying <see ref="IPipeline.SuppressProcessExceptions"/> is true.
-        /// </exception>
-        public static IFlowData Process(HttpRequest request)
-        {
-            if (request == null) throw new ArgumentNullException(nameof(request));
-
-            // Create a new FlowData instance.
-            var flowData = GetInstance().Pipeline.CreateFlowData();
-
-            try
-            {
-                EvidenceFiller filler;
-                try
-                {
-                    filler = new EvidenceFiller(flowData);
-                }
-                catch (PipelineException ex)
-                {
-                    flowData.AddError(ex, null);
-                    throw;
-                }
-
-                filler.CheckAndAddAll("header.", request.Headers, (headers, k) => headers[k]);
-                filler.CheckAndAddAll("cookie.", request.Cookies, (cookies, k) => cookies[k].Value);
-                filler.CheckAndAddAll("query.", request.QueryString, (query, k) => query[k]);
-                if (request.RequestContext.HttpContext.Session is HttpSessionStateBase session)
-                {
-                    filler.CheckAndAdd("session", new AspFrameworkSession(session));
-                    filler.CheckAndAddAll("", session.Keys, (k) => session[k]);
-                }
-
-                // Add form parameters to the evidence.
-                if (request.HttpMethod == Shared.Constants.METHOD_POST &&
-                    Shared.Constants.CONTENT_TYPE_FORM.Contains(request.ContentType))
-                {
-                    filler.CheckAndAddAll(Core.Constants.EVIDENCE_QUERY_PREFIX
-                        + Core.Constants.EVIDENCE_SEPERATOR, request.Form, (form, k) => form[k]);
-                }
-
-                filler.CheckAndAdd("server.client-ip", request.UserHostAddress);
-                filler.AddRequestProtocolToEvidence(request);
-
-                if (filler.Errors is IList<Exception> errors)
-                {
-                    foreach (var error in errors)
-                    {
-                        flowData.AddError(error, null);
-                    }
-                    throw new AggregateException(errors);
-                }
-
-                // Process the evidence and return the result
-<<<<<<< HEAD
-                try
-                {
-                    flowData.Process(GetCancellationTokenForRequest(request));
-                }
-                catch (AggregateException ex)
-                {
-                    if (ex.InnerException 
-                        is PipelineTemporarilyUnavailableException temporaryException)
-                    {
-                        // Resurface inner exception.
-                        //
-                        // The outer handler (below)
-                        // will re-wrap it up into AggregateException
-                        // of depth 1.
-                        // (both if Dispose succeeds or fails)
-                        //
-                        // this prevents potential double-nesting:
-                        // - AggregateException
-                        //   + AggregateException <- the one just caught from `Process`
-                        //     * PipelineTemporarilyUnavailableException <- to be resurfaced
-                        //   + Exception <- thrown by `flowData.Dispose()` below
-
-                        throw new PipelineTemporarilyUnavailableException(
-                            temporaryException.Message,
-                            ex);
-                    }
-                    throw;
-                }
-=======
-                flowData.Process();
->>>>>>> 72cd1687
-
-                if (GetInstance().SetHeaderPropertiesEnabled &&
-                    request.RequestContext.HttpContext.ApplicationInstance != null)
-                {
-                    // Set HTTP headers in the response.
-                    SetHeadersProvider.GetInstance().SetHeaders(flowData,
-                        request.RequestContext.HttpContext.ApplicationInstance.Context);
-                }
-            } 
-            catch (Exception ex)
-            {
-                var shouldSuppress 
-                    // Suppress all ?
-                    = GetInstance().Pipeline.SuppressProcessExceptions
-                    // thrown by `EvidenceKeyFilter` ?
-                    || ex is PipelineTemporarilyUnavailableException
-                    // thrown by `Process` ?
-                    || (ex is AggregateException 
-                    && ex.InnerException is PipelineTemporarilyUnavailableException);
-                if (!shouldSuppress)
-                {
-                    Exception ex2 = null;
-                    try
-                    {
-                        flowData.Dispose();
-                    }
-                    catch (Exception ex3)
-                    {
-                        ex2 = ex3;
-                    }
-                    if (ex2 is null)
-                    {
-                        if (ex is AggregateException) { throw; }
-                        throw new AggregateException(ex);
-                    }
-                    throw new AggregateException(new Exception[] { ex, ex2 });
-                }
-            }
-
-            return flowData;
-        }
-
-        private static CancellationToken GetCancellationTokenForRequest(HttpRequest httpRequest)
-        {
-            var timedOutToken = httpRequest.TimedOutToken;
-            try
-            {
-                return CancellationTokenSource.CreateLinkedTokenSource(
-                    timedOutToken,
-                    httpRequest.RequestContext.HttpContext.Response.ClientDisconnectedToken)
-                    .Token;
-            }
-            catch (PlatformNotSupportedException)
-            {
-                return timedOutToken;
-            }
-        }
-
-        /// <summary>
-        /// A convenience wrapper around IFlowData.
-        /// Reduces amount of calls to `IFlowData.EvidenceKeyFilter`
-        /// </summary>
-        public struct EvidenceFiller
-        {
-            private readonly IFlowData _flowData;
-            private readonly IEvidenceKeyFilter _evidenceKeyFilter;
-            private IList<Exception> _errors;
-
-            /// <summary>
-            /// A collection of exceptions thrown while trying to set data.
-            /// </summary>
-            public IList<Exception> Errors => _errors;
-
-            /// <param name="flowData">
-            /// The <see cref="IFlowData"/> to add the evidence to.
-            /// </param>
-            /// <exception cref="PipelineException">
-            /// thrown if <see cref="IFlowData.EvidenceKeyFilter"/> is null
-            /// or re-thrown from <see cref="IFlowData.EvidenceKeyFilter"/> itself
-            /// </exception>
-            public EvidenceFiller(IFlowData flowData)
-            {
-                _flowData = flowData;
-                _evidenceKeyFilter = flowData.EvidenceKeyFilter;
-                if (_evidenceKeyFilter is null)
-                {
-                    throw new PipelineException($"Failed to retrieve {nameof(flowData.EvidenceKeyFilter)} from {nameof(flowData)}");
-                }
-                _errors = null;
-            }
-
-            /// <summary>
-            /// Check if the given key is needed by the given flowdata.
-            /// If it is then add it as evidence.
-            /// </summary>
-            /// <param name="key">
-            /// The evidence key
-            /// </param>
-            /// <param name="value">
-            /// The evidence value
-            /// </param>
-            public void CheckAndAdd(string key, object value)
-            {
-                try
-                {
-                    if (_evidenceKeyFilter.Include(key))
-                    {
-                        _flowData.AddEvidence(key, value);
-                    }
-                }
-                catch (Exception ex)
-                {
-                    if (_errors is null)
-                    {
-                        _errors = new List<Exception>();
-                    }
-                    _errors.Add(ex);
-                }
-            }
-
-            /// <summary>
-            /// Convenience loop wrapper for enumerable of keys
-            /// </summary>
-            public void CheckAndAddAll(string keyPrefix, System.Collections.IEnumerable keys, Func<string, object> valueGetter)
-            {
-                foreach (string k in keys)
-                {
-                    CheckAndAdd(keyPrefix + k, valueGetter(k));
-                }
-            }
-
-            /// <summary>
-            /// Convenience loop wrapper for NameObjectCollectionBase derivatives
-            /// </summary>
-            public void CheckAndAddAll<T>(string keyPrefix, T nameObjectCollection, Func<T, string, object> valueGetter) where T : NameObjectCollectionBase
-                => CheckAndAddAll(keyPrefix, nameObjectCollection.Keys, (k) => valueGetter(nameObjectCollection, k));
-
-            /// <summary>
-            /// Get the request protocol using .NET's Request object
-            /// 'isHttps'. Fall back to non-standard headers.
-            /// </summary>
-            public void AddRequestProtocolToEvidence(HttpRequest request)
-            {
-                string protocol;
-                if (request.IsSecureConnection)
-                {
-                    protocol = "https";
-                }
-                else if (request.Headers.AllKeys.Contains("X-Origin-Proto"))
-                {
-                    protocol = request.Headers["X-Origin-Proto"];
-                }
-                else if (request.Headers.AllKeys.Contains("X-Forwarded-Proto"))
-                {
-                    protocol = request.Headers["X-Forwarded-Proto"];
-                }
-                else
-                {
-                    protocol = "http";
-                }
-
-                // Add protocol to the evidence.
-                CheckAndAdd(Core.Constants.EVIDENCE_PROTOCOL, protocol);
-            }
-        }
-    }
-}
+ * ********************************************************************* */
+
+using FiftyOne.Pipeline.Core.Configuration;
+using FiftyOne.Pipeline.Core.Data;
+using FiftyOne.Pipeline.Core.Exceptions;
+using FiftyOne.Pipeline.Core.FlowElements;
+using FiftyOne.Pipeline.Core.Services;
+using FiftyOne.Pipeline.Engines.FiftyOne.FlowElements;
+using FiftyOne.Pipeline.Engines.Services;
+using FiftyOne.Pipeline.JavaScriptBuilder.FlowElement;
+using FiftyOne.Pipeline.JsonBuilder.FlowElement;
+using FiftyOne.Pipeline.Web.Framework.Configuration;
+using FiftyOne.Pipeline.Web.Framework.Providers;
+using FiftyOne.Pipeline.Web.Shared;
+using Microsoft.Extensions.Configuration;
+using Microsoft.Extensions.Logging;
+using System;
+using System.Collections.Generic;
+using System.Collections.Specialized;
+using System.Linq;
+using System.Threading;
+using System.Web;
+
+namespace FiftyOne.Pipeline.Web.Framework
+{
+    /// <summary>
+    /// Singleton class which contains an IPipeline build from a configuration
+    /// file, and some extra options which are available in a web environment.
+    /// </summary>
+    public class WebPipeline
+    {
+        private static WebPipeline _instance = null;
+
+        /// <summary>
+        /// Whether or not client-side properties are enabled. If they are,
+        /// then a 51Degrees.core.js will be served by the server.
+        /// </summary>
+        public bool ClientSideEvidenceEnabled => _options.ClientSideEvidenceEnabled;
+
+        /// <summary>
+        /// Whether or not set header properties are enabled.
+        /// </summary>
+        public bool SetHeaderPropertiesEnabled => _options.UseSetHeaderProperties;
+
+        /// <summary>
+        /// Extra pipeline options which only apply to an implementation in a
+        /// web server.
+        /// </summary>
+        private readonly PipelineWebIntegrationOptions _options;
+
+        /// <summary>
+        /// Lock used when constructing a pipeline.
+        /// </summary>
+        private static readonly object _lock = new object();
+
+        /// <summary>
+        /// The single IPipeline instance for a web server.
+        /// </summary>
+        public IPipeline Pipeline { get; private set; }
+
+        /// <summary>
+        /// Get the only instance of WebPipeline. If an instance does not
+        /// already exist, one is created.
+        /// </summary>
+        /// <returns>
+        /// The single instance of WebPipeline
+        /// </returns>
+        public static WebPipeline GetInstance()
+        {
+            if (_instance == null)
+            {
+                lock (_lock)
+                {
+                    if (_instance == null)
+                    {
+                        _instance = new WebPipeline();
+                    }
+                }
+            }
+            return _instance;
+        }
+
+        /// <summary>
+        /// Private constructor used to construct the only instance which will
+        /// exist of this class.
+        /// </summary>
+        private WebPipeline()
+        {
+            IConfiguration config = new ConfigurationBuilder()
+                .AddPipelineConfig()
+                .Build();
+            _options = new PipelineWebIntegrationOptions();
+            var section = config.GetRequiredSection("PipelineOptions");
+            section.Bind(_options, (o) => { o.ErrorOnUnknownConfiguration = true; });
+
+            if (_options == null ||
+                _options.Elements == null)
+            {
+                throw new PipelineConfigurationException(Messages.ExceptionNoConfiguration);
+            }
+
+            // Add the sequence element.
+            var sequenceConfig = _options.Elements.Where(e =>
+                e.BuilderName.IndexOf(nameof(SequenceElement),
+                    StringComparison.OrdinalIgnoreCase) >= 0);
+            if (sequenceConfig.Any() == false)
+            {
+                // The sequence element is not included so add it.
+                // Make sure it's added as the first element.
+                _options.Elements.Insert(0, new ElementOptions()
+                {
+                    BuilderName = nameof(SequenceElement)
+                });
+            }
+
+            if (ClientSideEvidenceEnabled)
+            {
+                // Client-side evidence is enabled so make sure the 
+                // JsonBuilderElement and JavaScriptBundlerElement has been 
+                // included.
+                var jsonConfig = _options.Elements.Where(e =>
+                    e.BuilderName.StartsWith(nameof(JsonBuilderElement),
+                        StringComparison.OrdinalIgnoreCase));
+                var javascriptConfig = _options.Elements.Where(e =>
+                    e.BuilderName.StartsWith(nameof(JavaScriptBuilderElement),
+                        StringComparison.OrdinalIgnoreCase));
+
+                var jsIndex = javascriptConfig.Any() ?
+                    _options.Elements.IndexOf(javascriptConfig.First()) : -1;
+
+                if (jsonConfig.Any() == false)
+                {
+                    // The json builder is not included so add it.
+                    var newElementOptions = new ElementOptions()
+                    {
+                        BuilderName = nameof(JsonBuilderElement)
+                    };
+                    if (jsIndex > -1)
+                    {
+                        // There is already a javascript builder element
+                        // so insert the json builder before it.
+                        _options.Elements.Insert(jsIndex, newElementOptions);
+                    }
+                    else
+                    {
+                        _options.Elements.Add(newElementOptions);
+                    }
+                }
+
+                if (jsIndex == -1)
+                {
+                    // The javascript builder is not included so add it.
+                    _options.Elements.Add(new ElementOptions()
+                    {
+                        BuilderName = nameof(JavaScriptBuilderElement)
+                    });
+                }
+            }
+
+            // Add the set headers
+            var setHeadersConfig = _options.Elements.Where(e =>
+                e.BuilderName.IndexOf(nameof(SetHeadersElement),
+                    StringComparison.OrdinalIgnoreCase) >= 0);
+            if (setHeadersConfig.Any() == false)
+            {
+                // The set headers element is not included, so add it.
+                // Make sure it's added as the last element.
+                _options.Elements.Add(new ElementOptions()
+                {
+                    BuilderName = nameof(SetHeadersElement)
+                });
+            }
+
+            // Set up common services.
+            var loggerFactory = new LoggerFactory();
+            var httpClient = new System.Net.Http.HttpClient();
+            var updateService = new DataUpdateService(
+                loggerFactory.CreateLogger<DataUpdateService>(),
+                httpClient);
+            var services = new FiftyOneServiceProvider();
+            // Add data update and missing property services.
+            services.AddService(loggerFactory);
+            services.AddService(httpClient);
+            services.AddService(updateService);
+            services.AddService(MissingPropertyService.Instance);
+
+            Pipeline = new PipelineBuilder(
+                loggerFactory,
+                services)
+                .BuildFromConfiguration(_options);
+        }
+
+
+        /// <summary>
+        /// Populate a FlowData's evidence from the web request, and process
+        /// using the Pipeline.
+        /// </summary>
+        /// <param name="request">
+        /// Request containing the evidence to process
+        /// </param>
+        /// <returns>
+        /// A processed FlowData
+        /// </returns>
+        /// <exception cref="ArgumentNullException">
+        /// Thrown if a required parameter is null.
+        /// </exception>
+        /// <exception cref="AggregateException">
+        /// Thrown if an error occurred during processing, 
+        /// unless inderlying <see ref="IPipeline.SuppressProcessExceptions"/> is true.
+        /// </exception>
+        public static IFlowData Process(HttpRequest request)
+        {
+            if (request == null) throw new ArgumentNullException(nameof(request));
+
+            // Create a new FlowData instance.
+            var flowData = GetInstance().Pipeline.CreateFlowData();
+
+            try
+            {
+                EvidenceFiller filler;
+                try
+                {
+                    filler = new EvidenceFiller(flowData);
+                }
+                catch (PipelineException ex)
+                {
+                    flowData.AddError(ex, null);
+                    throw;
+                }
+
+                filler.CheckAndAddAll("header.", request.Headers, (headers, k) => headers[k]);
+                filler.CheckAndAddAll("cookie.", request.Cookies, (cookies, k) => cookies[k].Value);
+                filler.CheckAndAddAll("query.", request.QueryString, (query, k) => query[k]);
+                if (request.RequestContext.HttpContext.Session is HttpSessionStateBase session)
+                {
+                    filler.CheckAndAdd("session", new AspFrameworkSession(session));
+                    filler.CheckAndAddAll("", session.Keys, (k) => session[k]);
+                }
+
+                // Add form parameters to the evidence.
+                if (request.HttpMethod == Shared.Constants.METHOD_POST &&
+                    Shared.Constants.CONTENT_TYPE_FORM.Contains(request.ContentType))
+                {
+                    filler.CheckAndAddAll(Core.Constants.EVIDENCE_QUERY_PREFIX
+                        + Core.Constants.EVIDENCE_SEPERATOR, request.Form, (form, k) => form[k]);
+                }
+
+                filler.CheckAndAdd("server.client-ip", request.UserHostAddress);
+                filler.AddRequestProtocolToEvidence(request);
+
+                if (filler.Errors is IList<Exception> errors)
+                {
+                    foreach (var error in errors)
+                    {
+                        flowData.AddError(error, null);
+                    }
+                    throw new AggregateException(errors);
+                }
+
+                // Process the evidence and return the result
+                flowData.Process(GetCancellationTokenForRequest(request));
+
+                if (GetInstance().SetHeaderPropertiesEnabled &&
+                    request.RequestContext.HttpContext.ApplicationInstance != null)
+                {
+                    // Set HTTP headers in the response.
+                    SetHeadersProvider.GetInstance().SetHeaders(flowData,
+                        request.RequestContext.HttpContext.ApplicationInstance.Context);
+                }
+            } 
+            catch (Exception ex)
+            {
+                var shouldSuppress 
+                    // Suppress all ?
+                    = GetInstance().Pipeline.SuppressProcessExceptions
+                    // thrown by `EvidenceKeyFilter` ?
+                    || ex is PipelineTemporarilyUnavailableException
+                    // thrown by `Process` ?
+                    || (ex is AggregateException 
+                    && ex.InnerException is PipelineTemporarilyUnavailableException);
+                if (!shouldSuppress)
+                {
+                    Exception ex2 = null;
+                    try
+                    {
+                        flowData.Dispose();
+                    }
+                    catch (Exception ex3)
+                    {
+                        ex2 = ex3;
+                    }
+                    if (ex2 is null)
+                    {
+                        if (ex is AggregateException) { throw; }
+                        throw new AggregateException(ex);
+                    }
+                    throw new AggregateException(new Exception[] { ex, ex2 });
+                }
+            }
+
+            return flowData;
+        }
+
+        private static CancellationToken GetCancellationTokenForRequest(HttpRequest httpRequest)
+        {
+            var timedOutToken = httpRequest.TimedOutToken;
+            try
+            {
+                return CancellationTokenSource.CreateLinkedTokenSource(
+                    timedOutToken,
+                    httpRequest.RequestContext.HttpContext.Response.ClientDisconnectedToken)
+                    .Token;
+            }
+            catch (PlatformNotSupportedException)
+            {
+                return timedOutToken;
+            }
+        }
+
+        /// <summary>
+        /// A convenience wrapper around IFlowData.
+        /// Reduces amount of calls to `IFlowData.EvidenceKeyFilter`
+        /// </summary>
+        public struct EvidenceFiller
+        {
+            private readonly IFlowData _flowData;
+            private readonly IEvidenceKeyFilter _evidenceKeyFilter;
+            private IList<Exception> _errors;
+
+            /// <summary>
+            /// A collection of exceptions thrown while trying to set data.
+            /// </summary>
+            public IList<Exception> Errors => _errors;
+
+            /// <param name="flowData">
+            /// The <see cref="IFlowData"/> to add the evidence to.
+            /// </param>
+            /// <exception cref="PipelineException">
+            /// thrown if <see cref="IFlowData.EvidenceKeyFilter"/> is null
+            /// or re-thrown from <see cref="IFlowData.EvidenceKeyFilter"/> itself
+            /// </exception>
+            public EvidenceFiller(IFlowData flowData)
+            {
+                _flowData = flowData;
+                _evidenceKeyFilter = flowData.EvidenceKeyFilter;
+                if (_evidenceKeyFilter is null)
+                {
+                    throw new PipelineException($"Failed to retrieve {nameof(flowData.EvidenceKeyFilter)} from {nameof(flowData)}");
+                }
+                _errors = null;
+            }
+
+            /// <summary>
+            /// Check if the given key is needed by the given flowdata.
+            /// If it is then add it as evidence.
+            /// </summary>
+            /// <param name="key">
+            /// The evidence key
+            /// </param>
+            /// <param name="value">
+            /// The evidence value
+            /// </param>
+            public void CheckAndAdd(string key, object value)
+            {
+                try
+                {
+                    if (_evidenceKeyFilter.Include(key))
+                    {
+                        _flowData.AddEvidence(key, value);
+                    }
+                }
+                catch (Exception ex)
+                {
+                    if (_errors is null)
+                    {
+                        _errors = new List<Exception>();
+                    }
+                    _errors.Add(ex);
+                }
+            }
+
+            /// <summary>
+            /// Convenience loop wrapper for enumerable of keys
+            /// </summary>
+            public void CheckAndAddAll(string keyPrefix, System.Collections.IEnumerable keys, Func<string, object> valueGetter)
+            {
+                foreach (string k in keys)
+                {
+                    CheckAndAdd(keyPrefix + k, valueGetter(k));
+                }
+            }
+
+            /// <summary>
+            /// Convenience loop wrapper for NameObjectCollectionBase derivatives
+            /// </summary>
+            public void CheckAndAddAll<T>(string keyPrefix, T nameObjectCollection, Func<T, string, object> valueGetter) where T : NameObjectCollectionBase
+                => CheckAndAddAll(keyPrefix, nameObjectCollection.Keys, (k) => valueGetter(nameObjectCollection, k));
+
+            /// <summary>
+            /// Get the request protocol using .NET's Request object
+            /// 'isHttps'. Fall back to non-standard headers.
+            /// </summary>
+            public void AddRequestProtocolToEvidence(HttpRequest request)
+            {
+                string protocol;
+                if (request.IsSecureConnection)
+                {
+                    protocol = "https";
+                }
+                else if (request.Headers.AllKeys.Contains("X-Origin-Proto"))
+                {
+                    protocol = request.Headers["X-Origin-Proto"];
+                }
+                else if (request.Headers.AllKeys.Contains("X-Forwarded-Proto"))
+                {
+                    protocol = request.Headers["X-Forwarded-Proto"];
+                }
+                else
+                {
+                    protocol = "http";
+                }
+
+                // Add protocol to the evidence.
+                CheckAndAdd(Core.Constants.EVIDENCE_PROTOCOL, protocol);
+            }
+        }
+    }
+}