/* *********************************************************************
 * This Original Work is copyright of 51 Degrees Mobile Experts Limited.
 * Copyright 2023 51 Degrees Mobile Experts Limited, Davidson House,
 * Forbury Square, Reading, Berkshire, United Kingdom RG1 3EU.
 *
 * This Original Work is licensed under the European Union Public Licence
 * (EUPL) v.1.2 and is subject to its terms as set out below.
 *
 * If a copy of the EUPL was not distributed with this file, You can obtain
 * one at https://opensource.org/licenses/EUPL-1.2.
 *
 * The 'Compatible Licences' set out in the Appendix to the EUPL (as may be
 * amended by the European Commission) shall be deemed incompatible for
 * the purposes of the Work and the provisions of the compatibility
 * clause in Article 5 of the EUPL shall not apply.
 *
 * If using the Work as, or as part of, a network application, by
 * including the attribution notice(s) required under Article 5 of the EUPL
 * in the end user terms of the application under an appropriate heading,
 * such notice(s) shall fulfill the requirements of that article.
 * ********************************************************************* */

using FiftyOne.Pipeline.CloudRequestEngine.Data;
using FiftyOne.Pipeline.CloudRequestEngine.FailHandling.Facade;
using FiftyOne.Pipeline.CloudRequestEngine.FailHandling.Recovery;
using FiftyOne.Pipeline.Core.Data;
using FiftyOne.Pipeline.Core.FlowElements;
using FiftyOne.Pipeline.Engines.Data;
using FiftyOne.Pipeline.Engines.FlowElements;
using Microsoft.Extensions.Logging;
using Newtonsoft.Json;
using Newtonsoft.Json.Linq;
using System;
using System.Collections.Generic;
using System.Globalization;
using System.Linq;
using System.Net.Http;
using System.Threading;

namespace FiftyOne.Pipeline.CloudRequestEngine.FlowElements
{
    /// <summary>
    /// Engine that makes requests to the 51Degrees cloud service.
    /// See the <see href="https://github.com/51Degrees/specifications/blob/main/pipeline-specification/pipeline-elements/cloud-request-engine.md">Specification</see> 
    /// </summary>
    [System.Diagnostics.CodeAnalysis.SuppressMessage("Naming",
        "CA1724:Type names should not match namespaces",
        Justification = "This would be a breaking change so will be " +
        "addressed in a future version.")]
    public class CloudRequestEngine :
        AspectEngineBase<CloudRequestData, IAspectPropertyMetaData>,
        ICloudRequestEngine
    {
        /// <summary>
        /// Separator as a character array.
        /// </summary>
        private static readonly char[] EVIDENCE_SEPARATOR_CHAR_ARRAY = 
            Core.Constants.EVIDENCE_SEPERATOR.ToCharArray();

        private HttpClient _httpClient;

        /// <summary>
        /// Raw string properties that describe
        /// server destinations and query parameters.
        /// </summary>
        public struct EndpointsAndKeys
        {
            /// <summary>
            /// The URL for the cloud endpoint that will take the supplied
            /// evidence and return JSON formatted data.
            /// </summary>
            public string DataEndpoint;

            /// <summary>
            /// The resource key to use when making requests.
            /// A resource key encapsulates details such as any license keys,
            /// the properties that should be returned and the domains that
            /// requests are permitted from. A new resource key can be
            /// generated for free at https://configure.51degrees.com
            /// </summary>
            public string ResourceKey;

            /// <summary>
            /// The license key to use when making requests.
            /// This parameter is obsolete, use resourceKey instead.
            /// </summary>
            public string LicenseKey;

            /// <summary>
            /// The URL for the cloud endpoint that will return meta-data
            /// on properties that will be populated when the data endpoint 
            /// is called using the given resource key.
            /// </summary>
            public string PropertiesEndpoint;

            /// <summary>
            /// The URL for the cloud endpoint that will return meta-data
            /// on the evidence that will be used when the data endpoint 
            /// is called using the given resource key.
            /// </summary>
            public string EvidenceKeysEndpoint;

            /// <summary>
            /// The value to use for the Origin header when making requests 
            /// to cloud.
            /// </summary>
            public string CloudRequestOrigin;

            /// <summary>
            /// Not currently used.
            /// </summary>
            public IList<string> RequestedProperties;
        }
        private readonly EndpointsAndKeys _endpointsAndKeys;

        private readonly IFailHandler _failHandler;

        /// <summary>
        /// Deprecated constructor.
        /// Use the one with
        /// <see cref="EndpointsAndKeys"/>
        /// and
        /// <see cref="IRecoveryStrategy"/>.
        /// </summary>
        /// <param name="logger">
        /// The logger for this instance
        /// </param>
        /// <param name="aspectDataFactory">
        /// A factory function to use when creating new 
        /// <see cref="CloudRequestData"/> instances.
        /// </param>
        /// <param name="httpClient">
        /// The HttpClient instance to use when making requests
        /// </param>
        /// <param name="licenseKey">
        /// The license key to use when making requests.
        /// This parameter is obsolete, use resourceKey instead.
        /// </param>
        /// <param name="resourceKey">
        /// The resource key to use when making requests.
        /// A resource key encapsulates details such as any license keys,
        /// the properties that should be returned and the domains that
        /// requests are permitted from. A new resource key can be
        /// generated for free at https://configure.51degrees.com
        /// </param>
        /// <param name="dataEndpoint">
        /// The URL for the cloud endpoint that will take the supplied
        /// evidence and return JSON formatted data.
        /// </param>
        /// <param name="propertiesEndpoint">
        /// The URL for the cloud endpoint that will return meta-data
        /// on properties that will be populated when the data endpoint 
        /// is called using the given resource key.
        /// </param>
        /// <param name="evidenceKeysEndpoint">
        /// The URL for the cloud endpoint that will return meta-data
        /// on the evidence that will be used when the data endpoint 
        /// is called using the given resource key.
        /// </param>
        /// <param name="timeout">
        /// The timeout for HTTP requests in seconds.
        /// </param>
        /// <param name="requestedProperties">
        /// Not currently used.
        /// </param>
        /// <param name="cloudRequestOrigin">
        /// The value to use for the Origin header when making requests 
        /// to cloud.
        /// </param>
        /// <exception cref="ArgumentNullException">
        /// Thrown if a required parameter is null.
        /// </exception>
        public CloudRequestEngine(
            ILogger<AspectEngineBase<CloudRequestData, IAspectPropertyMetaData>> logger,
            Func<IPipeline, FlowElementBase<CloudRequestData, IAspectPropertyMetaData>,
                CloudRequestData> aspectDataFactory,
            HttpClient httpClient,
            string dataEndpoint,
            string resourceKey,
            string licenseKey,
            string propertiesEndpoint,
            string evidenceKeysEndpoint,
            int timeout,
            List<string> requestedProperties,
            string cloudRequestOrigin = null)
            : this(
                  logger, 
                  aspectDataFactory, 
                  httpClient,
                  new EndpointsAndKeys
                  {
                      DataEndpoint = dataEndpoint,
                      ResourceKey = resourceKey,
                      LicenseKey = licenseKey,
                      PropertiesEndpoint = propertiesEndpoint,
                      EvidenceKeysEndpoint = evidenceKeysEndpoint,
                      CloudRequestOrigin = cloudRequestOrigin,
                      RequestedProperties = requestedProperties,
                  },
                  timeout,
                  new SimpleFailHandler(new InstantRecoveryStrategy()))
        { }



        /// <summary>
        /// Default constructor.
        /// </summary>
        /// <param name="logger">
        /// The logger for this instance
        /// </param>
        /// <param name="aspectDataFactory">
        /// A factory function to use when creating new 
        /// <see cref="CloudRequestData"/> instances.
        /// </param>
        /// <param name="httpClient">
        /// The HttpClient instance to use when making requests
        /// </param>
        /// <param name="endpointsAndKeys">
        /// Raw string properties that describe
        /// server destinations and query parameters.
        /// </param>
        /// <param name="timeout">
        /// The timeout for HTTP requests in seconds.
        /// </param>
        /// <param name="failHandler">
        /// Controls when to suspend requests
        /// due to recent query failures.
        /// You can pick
        /// <see cref="InstantRecoveryStrategy"/>,
        /// <see cref="NoRecoveryStrategy"/>
        /// or
        /// <see cref="SimpleRecoveryStrategy"/>
        /// and wrap them in
        /// <see cref="SimpleFailHandler"/>
        /// or provide your own implementation of
        /// <see cref="IFailHandler"/>
        /// .
        /// </param>
        /// <exception cref="ArgumentNullException">
        /// Thrown if a required parameter is null.
        /// </exception>
        public CloudRequestEngine(
            ILogger<AspectEngineBase<CloudRequestData, IAspectPropertyMetaData>> logger,
            Func<IPipeline, FlowElementBase<CloudRequestData, IAspectPropertyMetaData>,
                CloudRequestData> aspectDataFactory,
            HttpClient httpClient,
            EndpointsAndKeys endpointsAndKeys,
            int timeout,
            IFailHandler failHandler)
            : base(logger, aspectDataFactory)
        {
            if (httpClient == null) throw new ArgumentNullException(nameof(httpClient));
            if ((_failHandler = failHandler) is null) 
                throw new ArgumentNullException(nameof(failHandler));

            _endpointsAndKeys = endpointsAndKeys;

            try
            {
                _httpClient = httpClient;
                if (timeout > 0)
                {
                    _httpClient.Timeout = new TimeSpan(0, 0, timeout);
                }
                else
                {
                    _httpClient.Timeout = new TimeSpan(0, 0, 0, 0, -1);
                }

                _propertyMetaData = new List<IAspectPropertyMetaData>()
                {
                     new AspectPropertyMetaData(this, 
                         "json-response", 
                         typeof(string), 
                         "",
                         new List<string>(), 
                         true),
                     new AspectPropertyMetaData(
                         this, 
                         "process-started", 
                         typeof(bool), 
                         "", 
                         new List<string>(), 
                         true)
                };

                // Start the tasks to get the evidence keys and the public
                // properties from the cloud service. If the stop token is
                // not provided then warn via logging.

                _lazyEvidenceKeyFilter 
                    = new Lazy<IEvidenceKeyFilter>(
                        GetCloudEvidenceKeys,
                        LazyThreadSafetyMode.PublicationOnly);
                _lazyPublicProperties 
                    = new Lazy<IReadOnlyDictionary<string, ProductMetaData>>(
                        GetCloudProperties,
                        LazyThreadSafetyMode.PublicationOnly);
            }
            catch (Exception ex)
            {
                Logger?.LogCritical(ex, $"Error creating {this.GetType().Name}");
                throw;
            }
        }

        private List<IAspectPropertyMetaData> _propertyMetaData;

        /// <summary>
        /// A collection of the properties available in the aspect
        /// data instance that is populated by this engine.
        /// </summary>
        public override IList<IAspectPropertyMetaData> Properties => 
            _propertyMetaData;

        /// <summary>
        /// The 'tier' of the source data used to service this request.
        /// </summary>
        public override string DataSourceTier => "cloud";

        /// <summary>
        /// The key for this element's data within an <see cref="IFlowData"/>
        /// instance.
        /// </summary>
        public override string ElementDataKey => "cloud-response";

        /// <summary>
        /// Responsible for initializing IEvidenceKeyFilter
        /// only once.
        /// </summary>
        private Lazy<IEvidenceKeyFilter> _lazyEvidenceKeyFilter;

        /// <summary>
        /// Responsible for initializing IReadOnlyDictionary{string, ProductMetaData}
        /// only once.
        /// </summary>
        private Lazy<IReadOnlyDictionary<string, ProductMetaData>>
            _lazyPublicProperties;

        /// <summary>
        /// A filter object that indicates the evidence keys that can be used 
        /// by this engine. This will vary based on the supplied resource key 
        /// so will be populated after a call to the cloud service as part of 
        /// object initialization.
        /// </summary>
        /// <exception cref="CloudRequestException">
        /// Thrown if there is an error from the cloud service or
        /// there is no data in the response.
        /// </exception>
        /// <exception cref="CloudRequestEngineTemporarilyUnavailableException">
        /// <see cref="IRecoveryStrategy"/> 
        /// temporarily suppresses further requests
        /// due to recent error.
        /// </exception>
        public override IEvidenceKeyFilter EvidenceKeyFilter 
        {
            get
            {
                try
                {
                    if (_lazyEvidenceKeyFilter.IsValueCreated)
                    {
                        return _lazyEvidenceKeyFilter.Value;
                    }
                    lock (_lazyEvidenceKeyFilter)
                    {
                        return _lazyEvidenceKeyFilter.Value;
                    }
                }
                catch (AggregateException ex)
                {
                    Logger?.LogWarning(
                        "Could not fetch evidence key filter from '{0}'",
                        _endpointsAndKeys.EvidenceKeysEndpoint);
                    if (ex.InnerException is CloudRequestException cloudException)
                    {
                        throw ResurfaceCloudException(cloudException, ex);
                    }
                    throw;
                }
            }
        }

        /// <summary>
        /// A collection of the properties that the cloud service can
        /// populate in the JSON response.
        /// Keyed on property name.
        /// </summary>
        /// <exception cref="CloudRequestException">
        /// Thrown if there is an error from the cloud service or
        /// there is no data in the response.
        /// </exception>
        /// <exception cref="CloudRequestEngineTemporarilyUnavailableException">
        /// <see cref="IRecoveryStrategy"/> 
        /// temporarily suppresses further requests
        /// due to recent error.
        /// </exception>
        public IReadOnlyDictionary<string, ProductMetaData> PublicProperties {
            get
            {
                try
                {
                    if (_lazyPublicProperties.IsValueCreated)
                    {
                        return _lazyPublicProperties.Value;
                    }
                    lock (_lazyPublicProperties)
                    {
                        return _lazyPublicProperties.Value;
                    }
                }
                catch (AggregateException ex)
                {
                    Logger?.LogWarning(
                        "Could not fetch public properties from '{0}'",
                        _endpointsAndKeys.PropertiesEndpoint);
                    if (ex.InnerException is CloudRequestException cloudException)
                    {
                        throw ResurfaceCloudException(cloudException, ex);
                    }
                    throw;
                }
            }
        }

        /// <summary>
        /// Send evidence to the cloud and get back a JSON result.
        /// </summary>
        /// <param name="data"></param>
        /// <param name="aspectData"></param>
        /// <exception cref="ArgumentNullException">
        /// Thrown if a required parameter is null.
        /// </exception>
        /// <exception cref="CloudRequestException">
        /// Thrown if there is an error from the cloud service or
        /// there is no data in the response.
        /// </exception>
        /// <exception cref="CloudRequestEngineTemporarilyUnavailableException">
        /// <see cref="IRecoveryStrategy"/> 
        /// temporarily suppresses further requests
        /// due to recent error.
        /// </exception>
        protected override void ProcessEngine(
            IFlowData data, 
            CloudRequestData aspectData)
        {
            if (data == null)
            {
                throw new ArgumentNullException(nameof(data));
            }
            if (aspectData == null)
            {
                throw new ArgumentNullException(nameof(aspectData));
            }

            aspectData.ProcessStarted = true;


            string jsonResult = string.Empty;
            ThrowIfStillRecovering();

            using (var content = GetContent(data))
            using (var requestMessage =
                new HttpRequestMessage(HttpMethod.Post, _endpointsAndKeys.DataEndpoint))
            {
                if (Logger?.IsEnabled(LogLevel.Debug) == true)
                {
                    Logger?.LogDebug($"Sending request to cloud service at " +
                        $"'{_endpointsAndKeys.DataEndpoint}'. Content: {content}");
                }

                requestMessage.Content = content;
                jsonResult = AmendSendAndProcess(
                    requestMessage, 
                    data.ProcessingCancellationToken,
                    checkForErrorMessages: true);
            }

            aspectData.JsonResponse = jsonResult;
        }

        private void ThrowIfStillRecovering()
        {
            try
            {
                _failHandler.ThrowIfStillRecovering();
            }
            catch (Exception ex)
            {
                throw new CloudRequestEngineTemporarilyUnavailableException(
                    "Sending requests to cloud server"
                    + " is temporarily restricted"
                    + " due to recent failures.", ex);
            }
        }

        private string AmendSendAndProcess(
            HttpRequestMessage request,
            CancellationToken cancellationToken,
            bool checkForErrorMessages)
        {
            try
            {
<<<<<<< HEAD
                return ProcessResponse(
                    AddCommonHeadersAndSend(
                        request,
                        cancellationToken),
                    checkForErrorMessages);
            }
            catch (Exception mainException)
            {
                Exception strategyException = null;
                if (!(mainException
                    is CloudRequestEngineTemporarilyUnavailableException))
=======
                using (var requestScope = _failHandler.MakeAttemptScope())
>>>>>>> 6fba3895
                {
                    try
                    {
                        return ProcessResponse(
                            AddCommonHeadersAndSend(
                                request),
                            checkForErrorMessages);
                    }
                    catch (Exception ex)
                    when (!(ex is CloudRequestEngineTemporarilyUnavailableException))
                    {
                        requestScope.RecordFailure(ex);
                        throw;
                    }
                }
            }
            catch (AggregateException ex)
            when (ex.InnerException is CloudRequestException originalCloudException)
            {
                throw ResurfaceCloudException(originalCloudException, ex);
            }
        }

        private CloudRequestException ResurfaceCloudException(
            CloudRequestException cloudException,
            Exception newInnerException)
        {
            return new CloudRequestException(
                            cloudException.Message,
                            cloudException.HttpStatusCode,
                            cloudException.ResponseHeaders,
                            newInnerException);
        }

        /// <summary>
        /// Validate the JSON response from the cloud service.
        /// An exception will be throw if any type of error has 
        /// occurred.
        /// </summary>
        /// <param name="response">
        /// The JSON content that is returned from the cloud service.
        /// </param>
        /// <param name="checkForErrorMessages">
        /// Set to false if the response will never contain error message
        /// text.
        /// </param>
        /// <exception cref="CloudRequestException">
        /// Thrown if there is an error from the cloud service or
        /// there is no data in the response.
        /// </exception>
        private string ProcessResponse(
            HttpResponseMessage response, 
            bool checkForErrorMessages = true)
        {
            var jsonResult = response.Content.ReadAsStringAsync().Result;
            var hasData = string.IsNullOrEmpty(jsonResult) == false;
            List<string> messages = new List<string>();

            Func<Dictionary<string, string>> GetHeaders = () =>
            {
                // Get the response headers. 
                return response.Headers.ToDictionary(
                    kvp => kvp.Key,
                    kvp => string.Join(", ", kvp.Value));
            };

            if (hasData && checkForErrorMessages)
            {
                JObject jObj;
                try
                {
                    jObj = JObject.Parse(jsonResult);
                }
                catch (JsonReaderException ex)
                {
                    throw new CloudRequestException(
                        "Failed to parse server's response as JSON", 
                        (int)response.StatusCode, GetHeaders(), ex);
                }
                var hasErrors = jObj.ContainsKey("errors");
                hasData = hasErrors ?
                    jObj.Values().Count() > 1 :
                    jObj.Values().Any();

                if (hasErrors)
                {
                    var errors = jObj.Value<JArray>("errors");
                    messages.AddRange(errors.Children<JValue>().Select(t => 
                        t.Value.ToString()));
                }

                // Log any warnings that were returned.
                if (jObj.ContainsKey("warnings"))
                {
                    var warnings = jObj.Value<JArray>("warnings");
                    foreach (var warning in warnings.Children<JValue>()
                        .Select(t => t.Value.ToString()))
                    {
                        Logger?.LogWarning(warning);
                    }
                }
            }
            
            // If there were no errors but there was also no other data
            // in the response then add an explanation to the list of 
            // messages.
            if (messages.Count == 0 &&
                hasData == false)
            {
                var msg = string.Format(CultureInfo.InvariantCulture,
                    Messages.MessageNoDataInResponse,
                    _endpointsAndKeys.DataEndpoint);
                messages.Add(msg);
            }
            // If there is no detailed error message, but we got a
            // non-success status code, then add a message to the list
            else if (messages.Count == 0 && 
                response.IsSuccessStatusCode == false)
            {
                var msg = string.Format(CultureInfo.InvariantCulture,
                    Messages.MessageErrorCodeReturned,
                    _endpointsAndKeys.DataEndpoint,
                    response.StatusCode,
                    jsonResult);
                messages.Add(msg);
            }

            // If there are any errors returned from the cloud service 
            // then throw an exception
            if (messages.Count > 1)
            {
                var headers = GetHeaders();
                var aggregated = new AggregateException(
                    Messages.ExceptionCloudErrorsMultiple,
                    messages.Select(m => new CloudRequestException(m, 
                        (int)response.StatusCode, headers)));
                throw new CloudRequestException(
                    Messages.ExceptionCloudErrorsMultiple,
                    (int)response.StatusCode, GetHeaders(), aggregated);
            }
            else if (messages.Count == 1)
            {
                var msg = string.Format(CultureInfo.InvariantCulture,
                    Messages.ExceptionCloudError,
                    messages[0]);
                throw new CloudRequestException(msg, 
                    (int)response.StatusCode, GetHeaders());
            }

            return jsonResult;
        }

        /// <summary>
        /// Generate the Content to send in the POST request. The evidence keys
        /// e.g. 'query.' and 'header.' have an order of precedence. These are
        /// added to the evidence in reverse order, if there is conflict then 
        /// the queryData value is overwritten. 
        /// 
        /// 'query.' evidence should take precedence over all other evidence.
        /// If there are evidence keys other than 'query.' that conflict then
        /// this is unexpected so an error will be logged.
        /// </summary>
        /// <param name="data"></param>
        /// <returns>Evidence in a FormUrlEncodedContent object</returns>
        private FormUrlEncodedContent GetContent(IFlowData data)
        {
            var queryData = new Dictionary<string, string>();

            queryData.Add("resource", _endpointsAndKeys.ResourceKey);

            if (string.IsNullOrWhiteSpace(_endpointsAndKeys.LicenseKey) == false)
            {
                queryData.Add("license", _endpointsAndKeys.LicenseKey);
            }

            var evidence = data.GetEvidence().AsDictionary();

            // Add evidence in reverse alphabetical order, excluding special
            // keys. 
            AddQueryData(queryData, evidence, evidence
                .Where(e =>
                    KeyHasPrefix(e, Core.Constants.EVIDENCE_QUERY_PREFIX) == false &&
                    KeyHasPrefix(e, Core.Constants.EVIDENCE_HTTPHEADER_PREFIX) == false &&
                    KeyHasPrefix(e, Core.Constants.EVIDENCE_COOKIE_PREFIX) == false)
                .OrderByDescending(e => e.Key));
            // Add cookie evidence.
            AddQueryData(queryData, evidence, evidence
                .Where(e => KeyHasPrefix(e, Core.Constants.EVIDENCE_COOKIE_PREFIX)));
            // Add header evidence.
            AddQueryData(queryData, evidence, evidence
                .Where(e => KeyHasPrefix(e, Core.Constants.EVIDENCE_HTTPHEADER_PREFIX)));
            // Add query evidence.
            AddQueryData(queryData, evidence, evidence
                .Where(e => KeyHasPrefix(e, Core.Constants.EVIDENCE_QUERY_PREFIX)));

            var content = new FormUrlEncodedContent(queryData);
            return content;
        }
        
        /// <summary>
        /// Check that the key of a KeyValuePair has the given prefix.
        /// </summary>
        /// <param name="item">The KeyValuePair to check.</param>
        /// <param name="prefix">The prefix to check for.</param>
        /// <returns>True if the key has the prefix.</returns>
        private static bool KeyHasPrefix(
            KeyValuePair<string, object> item, 
            string prefix) 
        {
            var key = item.Key.Split(EVIDENCE_SEPARATOR_CHAR_ARRAY);
            return key[0].Equals(
                prefix, 
                StringComparison.InvariantCultureIgnoreCase);
        }

        /// <summary>
        /// Add query data to the evidence.
        /// </summary>
        /// <param name="queryData">
        /// The destination dictionary to add query data to.
        /// </param>
        /// <param name="allEvidence">
        /// All evidence in the flow data. This is used to report which 
        /// evidence keys are conflicting.
        /// </param>
        /// <param name="evidence">
        /// Evidence to add to the query Data.
        /// </param>
        private void AddQueryData(
            Dictionary<string, string> queryData,
            IReadOnlyDictionary<string, object> allEvidence,
            IEnumerable<KeyValuePair<string, object>> evidence)
        {
            foreach (var item in evidence)
            {
                // Get the key parts
                var key = item.Key.Split(EVIDENCE_SEPARATOR_CHAR_ARRAY);
                var prefix = key[0];
                var suffix = key.Last();

                // Check and add the evidence to the query parameters.
                if (queryData.ContainsKey(suffix) == false)
                {
                    queryData.Add(suffix, item.Value.ToString());
                }
                // If the queryParameter exists already...
                else
                {
                    // Get the conflicting pieces of evidence and then log a 
                    // warning, if the evidence prefix is not query. Otherwise
                    // a warning is not needed as query evidence is expected 
                    // to overwrite any existing evidence with the same suffix.
                    if (prefix.Equals(Core.Constants.EVIDENCE_QUERY_PREFIX, 
                        StringComparison.InvariantCultureIgnoreCase) == false)
                    {
                        var oldValue = queryData[suffix];
                        var conflicts = allEvidence
                            .Where(e => e.Key != item.Key)
                            .Where(e => e.Key.EndsWith(suffix, 
                                StringComparison.InvariantCultureIgnoreCase))
                            .Select(e => $"{e.Key}={e.Value}");

                        Logger?.LogWarning(
                            $"'{item.Key}={item.Value}' evidence conflicts " +
                            $"with '{string.Join("', '", conflicts)}'");
                    }
                    // Overwrite the existing queryParameter value.
                    queryData[suffix] = item.Value.ToString();
                }
            }
        }

        /// <summary>
        /// Cleanup any unmanaged resources
        /// </summary>
        protected override void UnmanagedResourcesCleanup()
        {
        }

        /// <summary>
        /// Get the properties that are available from the cloud service.
        /// </summary>
        /// <returns>
        /// The value to be saved into <see cref="PublicProperties"/>
        /// </returns>
        /// <exception cref="CloudRequestException">
        /// Thrown if there is an error from the cloud service or
        /// there is no data in the response.
        /// </exception>
        private IReadOnlyDictionary<string, ProductMetaData> GetCloudProperties()
        {
            ThrowIfStillRecovering();
            var jsonResult = string.Empty;
            Func<string> ErrorMessage = () => 
                "Failed to retrieve available properties " +
                $"from cloud service at {_endpointsAndKeys.PropertiesEndpoint}.";

            var url = $"{_endpointsAndKeys.PropertiesEndpoint}?resource={_endpointsAndKeys.ResourceKey}";
            using (var requestMessage =
                new HttpRequestMessage(HttpMethod.Get, url))
            {
                try
                {
                    jsonResult = AmendSendAndProcess(
                        requestMessage,
                        CancellationToken.None,
                        checkForErrorMessages: true);
                }
                catch (Exception ex)
                {
                    Logger?.LogError(ErrorMessage(), ex);
                    throw;
                }
            }

            if (string.IsNullOrEmpty(jsonResult) == false)
            {
                var accessiblePropertyData = JsonConvert
                    .DeserializeObject<LicencedProducts>(jsonResult);

                return accessiblePropertyData.Products;
            }
            else
            {
                throw new Exception(ErrorMessage());
            }
        }

        /// <summary>
        /// Get the evidence keys that can be consumed by the cloud service.
        /// </summary>
        /// <returns>
        /// The value to be saved into <see cref="EvidenceKeyFilter"/>.
        /// </returns>
        private IEvidenceKeyFilter GetCloudEvidenceKeys()
        {
            ThrowIfStillRecovering();
            var jsonResult = string.Empty;
            Func<string> ErrorMessage = () => 
                "Failed to retrieve evidence keys " +
                $"from cloud service at {_endpointsAndKeys.EvidenceKeysEndpoint}.";

            using (var requestMessage =
                new HttpRequestMessage(HttpMethod.Get, _endpointsAndKeys.EvidenceKeysEndpoint))
            {
                try
                {
                    // Note - Don't check for error messages in the response
                    // as it is a flat JSON array.
                    jsonResult = AmendSendAndProcess(
                        requestMessage, 
                        CancellationToken.None,
                        checkForErrorMessages: false);
                }
                catch (Exception ex)
                {
                    Logger?.LogError(ErrorMessage(), ex);
                    throw;
                }
            }

            if (string.IsNullOrEmpty(jsonResult) == false)
            {
                var evidenceKeys = JsonConvert
                    .DeserializeObject<List<string>>(jsonResult);
                return new EvidenceKeyFilterWhitelist(evidenceKeys);
            }
            else
            {
                Logger?.LogWarning(ErrorMessage());
                return null;
            }
        }

        /// <summary>
        /// Add the common headers to the specified message and send it.
        /// </summary>
        /// <param name="request">
        /// The request to send
        /// </param>
        /// <param name="cancellationToken">
        /// Token to cancel HTTP request.
        /// </param>
        /// <returns>
        /// The response
        /// </returns>
        private HttpResponseMessage AddCommonHeadersAndSend(
            HttpRequestMessage request,
            CancellationToken cancellationToken)
        {
            ThrowIfStillRecovering();
            if (string.IsNullOrEmpty(_endpointsAndKeys.CloudRequestOrigin) == false &&
                (request.Headers.Contains(Constants.ORIGIN_HEADER_NAME) == false ||
                request.Headers.GetValues(Constants.ORIGIN_HEADER_NAME).Contains(
                    _endpointsAndKeys.CloudRequestOrigin) == false))
            {
                request.Headers.Add(Constants.ORIGIN_HEADER_NAME, _endpointsAndKeys.CloudRequestOrigin);
            }
            return SendRequestAsync(request, cancellationToken);
        }

        /// <summary>
        /// Send a request and handle any exception if one is thrown.
        /// </summary>
        /// <param name="request">
        /// The request to send
        /// </param>
        /// <param name="cancellationToken">
        /// Token to cancel HTTP request.
        /// </param>
        /// <returns>
        /// The response
        /// </returns>
        private HttpResponseMessage SendRequestAsync(
            HttpRequestMessage request,
            CancellationToken cancellationToken)
        {
            try
            {
                return _httpClient.SendAsync(request, cancellationToken).Result;
            }
            catch (AggregateException httpException)
            {
                throw new CloudRequestException(
                    Messages.ExceptionCloudResponseFailure,
                    httpException);
            }
        }
    }
}<|MERGE_RESOLUTION|>--- conflicted
+++ resolved
@@ -34,7 +34,7 @@
 using System.Collections.Generic;
 using System.Globalization;
 using System.Linq;
-using System.Net.Http;
+using System.Net.Http;
 using System.Threading;
 
 namespace FiftyOne.Pipeline.CloudRequestEngine.FlowElements
@@ -47,69 +47,69 @@
         "CA1724:Type names should not match namespaces",
         Justification = "This would be a breaking change so will be " +
         "addressed in a future version.")]
-    public class CloudRequestEngine :
+    public class CloudRequestEngine :
         AspectEngineBase<CloudRequestData, IAspectPropertyMetaData>,
         ICloudRequestEngine
     {
-        /// <summary>
-        /// Separator as a character array.
+        /// <summary>
+        /// Separator as a character array.
         /// </summary>
         private static readonly char[] EVIDENCE_SEPARATOR_CHAR_ARRAY = 
             Core.Constants.EVIDENCE_SEPERATOR.ToCharArray();
 
         private HttpClient _httpClient;
 
-        /// <summary>
-        /// Raw string properties that describe
-        /// server destinations and query parameters.
-        /// </summary>
-        public struct EndpointsAndKeys
-        {
+        /// <summary>
+        /// Raw string properties that describe
+        /// server destinations and query parameters.
+        /// </summary>
+        public struct EndpointsAndKeys
+        {
             /// <summary>
             /// The URL for the cloud endpoint that will take the supplied
-            /// evidence and return JSON formatted data.
-            /// </summary>
-            public string DataEndpoint;
-
-            /// <summary>
+            /// evidence and return JSON formatted data.
+            /// </summary>
+            public string DataEndpoint;
+
+            /// <summary>
             /// The resource key to use when making requests.
             /// A resource key encapsulates details such as any license keys,
             /// the properties that should be returned and the domains that
             /// requests are permitted from. A new resource key can be
-            /// generated for free at https://configure.51degrees.com
-            /// </summary>
-            public string ResourceKey;
-
+            /// generated for free at https://configure.51degrees.com
+            /// </summary>
+            public string ResourceKey;
+
             /// <summary>
             /// The license key to use when making requests.
-            /// This parameter is obsolete, use resourceKey instead.
-            /// </summary>
-            public string LicenseKey;
-
-            /// <summary>
+            /// This parameter is obsolete, use resourceKey instead.
+            /// </summary>
+            public string LicenseKey;
+
+            /// <summary>
             /// The URL for the cloud endpoint that will return meta-data
             /// on properties that will be populated when the data endpoint 
-            /// is called using the given resource key.
-            /// </summary>
-            public string PropertiesEndpoint;
-
-            /// <summary>
+            /// is called using the given resource key.
+            /// </summary>
+            public string PropertiesEndpoint;
+
+            /// <summary>
             /// The URL for the cloud endpoint that will return meta-data
             /// on the evidence that will be used when the data endpoint 
-            /// is called using the given resource key.
+            /// is called using the given resource key.
+            /// </summary>
+            public string EvidenceKeysEndpoint;
+
+            /// <summary>
+            /// The value to use for the Origin header when making requests 
+            /// to cloud.
+            /// </summary>
+            public string CloudRequestOrigin;
+
+            /// <summary>
+            /// Not currently used.
             /// </summary>
-            public string EvidenceKeysEndpoint;
-
-            /// <summary>
-            /// The value to use for the Origin header when making requests 
-            /// to cloud.
-            /// </summary>
-            public string CloudRequestOrigin;
-
-            /// <summary>
-            /// Not currently used.
-            /// </summary>
-            public IList<string> RequestedProperties;
+            public IList<string> RequestedProperties;
         }
         private readonly EndpointsAndKeys _endpointsAndKeys;
 
@@ -171,8 +171,8 @@
         /// Thrown if a required parameter is null.
         /// </exception>
         public CloudRequestEngine(
-            ILogger<AspectEngineBase<CloudRequestData, IAspectPropertyMetaData>> logger,
-            Func<IPipeline, FlowElementBase<CloudRequestData, IAspectPropertyMetaData>,
+            ILogger<AspectEngineBase<CloudRequestData, IAspectPropertyMetaData>> logger,
+            Func<IPipeline, FlowElementBase<CloudRequestData, IAspectPropertyMetaData>,
                 CloudRequestData> aspectDataFactory,
             HttpClient httpClient,
             string dataEndpoint,
@@ -182,27 +182,27 @@
             string evidenceKeysEndpoint,
             int timeout,
             List<string> requestedProperties,
-            string cloudRequestOrigin = null)
-            : this(
-                  logger, 
-                  aspectDataFactory, 
-                  httpClient,
-                  new EndpointsAndKeys
-                  {
-                      DataEndpoint = dataEndpoint,
-                      ResourceKey = resourceKey,
-                      LicenseKey = licenseKey,
-                      PropertiesEndpoint = propertiesEndpoint,
-                      EvidenceKeysEndpoint = evidenceKeysEndpoint,
-                      CloudRequestOrigin = cloudRequestOrigin,
-                      RequestedProperties = requestedProperties,
-                  },
-                  timeout,
-                  new SimpleFailHandler(new InstantRecoveryStrategy()))
-        { }
-
-
-
+            string cloudRequestOrigin = null)
+            : this(
+                  logger, 
+                  aspectDataFactory, 
+                  httpClient,
+                  new EndpointsAndKeys
+                  {
+                      DataEndpoint = dataEndpoint,
+                      ResourceKey = resourceKey,
+                      LicenseKey = licenseKey,
+                      PropertiesEndpoint = propertiesEndpoint,
+                      EvidenceKeysEndpoint = evidenceKeysEndpoint,
+                      CloudRequestOrigin = cloudRequestOrigin,
+                      RequestedProperties = requestedProperties,
+                  },
+                  timeout,
+                  new SimpleFailHandler(new InstantRecoveryStrategy()))
+        { }
+
+
+
         /// <summary>
         /// Default constructor.
         /// </summary>
@@ -216,15 +216,15 @@
         /// <param name="httpClient">
         /// The HttpClient instance to use when making requests
         /// </param>
-        /// <param name="endpointsAndKeys">
-        /// Raw string properties that describe
+        /// <param name="endpointsAndKeys">
+        /// Raw string properties that describe
         /// server destinations and query parameters.
         /// </param>
         /// <param name="timeout">
         /// The timeout for HTTP requests in seconds.
         /// </param>
-        /// <param name="failHandler">
-        /// Controls when to suspend requests
+        /// <param name="failHandler">
+        /// Controls when to suspend requests
         /// due to recent query failures.
         /// You can pick
         /// <see cref="InstantRecoveryStrategy"/>,
@@ -241,19 +241,19 @@
         /// Thrown if a required parameter is null.
         /// </exception>
         public CloudRequestEngine(
-            ILogger<AspectEngineBase<CloudRequestData, IAspectPropertyMetaData>> logger,
-            Func<IPipeline, FlowElementBase<CloudRequestData, IAspectPropertyMetaData>,
+            ILogger<AspectEngineBase<CloudRequestData, IAspectPropertyMetaData>> logger,
+            Func<IPipeline, FlowElementBase<CloudRequestData, IAspectPropertyMetaData>,
                 CloudRequestData> aspectDataFactory,
             HttpClient httpClient,
             EndpointsAndKeys endpointsAndKeys,
-            int timeout,
-            IFailHandler failHandler)
+            int timeout,
+            IFailHandler failHandler)
             : base(logger, aspectDataFactory)
         {
             if (httpClient == null) throw new ArgumentNullException(nameof(httpClient));
-            if ((_failHandler = failHandler) is null) 
-                throw new ArgumentNullException(nameof(failHandler));
-
+            if ((_failHandler = failHandler) is null) 
+                throw new ArgumentNullException(nameof(failHandler));
+
             _endpointsAndKeys = endpointsAndKeys;
 
             try
@@ -283,18 +283,18 @@
                          "", 
                          new List<string>(), 
                          true)
-                };
-
-                // Start the tasks to get the evidence keys and the public
-                // properties from the cloud service. If the stop token is
-                // not provided then warn via logging.
-
-                _lazyEvidenceKeyFilter 
-                    = new Lazy<IEvidenceKeyFilter>(
-                        GetCloudEvidenceKeys,
-                        LazyThreadSafetyMode.PublicationOnly);
-                _lazyPublicProperties 
-                    = new Lazy<IReadOnlyDictionary<string, ProductMetaData>>(
+                };
+
+                // Start the tasks to get the evidence keys and the public
+                // properties from the cloud service. If the stop token is
+                // not provided then warn via logging.
+
+                _lazyEvidenceKeyFilter 
+                    = new Lazy<IEvidenceKeyFilter>(
+                        GetCloudEvidenceKeys,
+                        LazyThreadSafetyMode.PublicationOnly);
+                _lazyPublicProperties 
+                    = new Lazy<IReadOnlyDictionary<string, ProductMetaData>>(
                         GetCloudProperties,
                         LazyThreadSafetyMode.PublicationOnly);
             }
@@ -325,28 +325,28 @@
         /// </summary>
         public override string ElementDataKey => "cloud-response";
 
-        /// <summary>
-        /// Responsible for initializing IEvidenceKeyFilter
-        /// only once.
-        /// </summary>
-        private Lazy<IEvidenceKeyFilter> _lazyEvidenceKeyFilter;
-
-        /// <summary>
-        /// Responsible for initializing IReadOnlyDictionary{string, ProductMetaData}
-        /// only once.
-        /// </summary>
-        private Lazy<IReadOnlyDictionary<string, ProductMetaData>>
-            _lazyPublicProperties;
-
+        /// <summary>
+        /// Responsible for initializing IEvidenceKeyFilter
+        /// only once.
+        /// </summary>
+        private Lazy<IEvidenceKeyFilter> _lazyEvidenceKeyFilter;
+
+        /// <summary>
+        /// Responsible for initializing IReadOnlyDictionary{string, ProductMetaData}
+        /// only once.
+        /// </summary>
+        private Lazy<IReadOnlyDictionary<string, ProductMetaData>>
+            _lazyPublicProperties;
+
         /// <summary>
         /// A filter object that indicates the evidence keys that can be used 
         /// by this engine. This will vary based on the supplied resource key 
         /// so will be populated after a call to the cloud service as part of 
         /// object initialization.
-        /// </summary>
-        /// <exception cref="CloudRequestException">
-        /// Thrown if there is an error from the cloud service or
-        /// there is no data in the response.
+        /// </summary>
+        /// <exception cref="CloudRequestException">
+        /// Thrown if there is an error from the cloud service or
+        /// there is no data in the response.
         /// </exception>
         /// <exception cref="CloudRequestEngineTemporarilyUnavailableException">
         /// <see cref="IRecoveryStrategy"/> 
@@ -355,30 +355,30 @@
         /// </exception>
         public override IEvidenceKeyFilter EvidenceKeyFilter 
         {
-            get
-            {
-                try
-                {
-                    if (_lazyEvidenceKeyFilter.IsValueCreated)
-                    {
-                        return _lazyEvidenceKeyFilter.Value;
-                    }
-                    lock (_lazyEvidenceKeyFilter)
-                    {
-                        return _lazyEvidenceKeyFilter.Value;
-                    }
-                }
-                catch (AggregateException ex)
-                {
-                    Logger?.LogWarning(
-                        "Could not fetch evidence key filter from '{0}'",
-                        _endpointsAndKeys.EvidenceKeysEndpoint);
-                    if (ex.InnerException is CloudRequestException cloudException)
-                    {
-                        throw ResurfaceCloudException(cloudException, ex);
-                    }
-                    throw;
-                }
+            get
+            {
+                try
+                {
+                    if (_lazyEvidenceKeyFilter.IsValueCreated)
+                    {
+                        return _lazyEvidenceKeyFilter.Value;
+                    }
+                    lock (_lazyEvidenceKeyFilter)
+                    {
+                        return _lazyEvidenceKeyFilter.Value;
+                    }
+                }
+                catch (AggregateException ex)
+                {
+                    Logger?.LogWarning(
+                        "Could not fetch evidence key filter from '{0}'",
+                        _endpointsAndKeys.EvidenceKeysEndpoint);
+                    if (ex.InnerException is CloudRequestException cloudException)
+                    {
+                        throw ResurfaceCloudException(cloudException, ex);
+                    }
+                    throw;
+                }
             }
         }
 
@@ -386,10 +386,10 @@
         /// A collection of the properties that the cloud service can
         /// populate in the JSON response.
         /// Keyed on property name.
-        /// </summary>
-        /// <exception cref="CloudRequestException">
-        /// Thrown if there is an error from the cloud service or
-        /// there is no data in the response.
+        /// </summary>
+        /// <exception cref="CloudRequestException">
+        /// Thrown if there is an error from the cloud service or
+        /// there is no data in the response.
         /// </exception>
         /// <exception cref="CloudRequestEngineTemporarilyUnavailableException">
         /// <see cref="IRecoveryStrategy"/> 
@@ -397,30 +397,30 @@
         /// due to recent error.
         /// </exception>
         public IReadOnlyDictionary<string, ProductMetaData> PublicProperties {
-            get
-            {
-                try
-                {
-                    if (_lazyPublicProperties.IsValueCreated)
-                    {
-                        return _lazyPublicProperties.Value;
-                    }
-                    lock (_lazyPublicProperties)
-                    {
-                        return _lazyPublicProperties.Value;
-                    }
-                }
-                catch (AggregateException ex)
-                {
-                    Logger?.LogWarning(
-                        "Could not fetch public properties from '{0}'",
-                        _endpointsAndKeys.PropertiesEndpoint);
-                    if (ex.InnerException is CloudRequestException cloudException)
-                    {
-                        throw ResurfaceCloudException(cloudException, ex);
-                    }
-                    throw;
-                }
+            get
+            {
+                try
+                {
+                    if (_lazyPublicProperties.IsValueCreated)
+                    {
+                        return _lazyPublicProperties.Value;
+                    }
+                    lock (_lazyPublicProperties)
+                    {
+                        return _lazyPublicProperties.Value;
+                    }
+                }
+                catch (AggregateException ex)
+                {
+                    Logger?.LogWarning(
+                        "Could not fetch public properties from '{0}'",
+                        _endpointsAndKeys.PropertiesEndpoint);
+                    if (ex.InnerException is CloudRequestException cloudException)
+                    {
+                        throw ResurfaceCloudException(cloudException, ex);
+                    }
+                    throw;
+                }
             }
         }
 
@@ -431,10 +431,10 @@
         /// <param name="aspectData"></param>
         /// <exception cref="ArgumentNullException">
         /// Thrown if a required parameter is null.
-        /// </exception>
-        /// <exception cref="CloudRequestException">
-        /// Thrown if there is an error from the cloud service or
-        /// there is no data in the response.
+        /// </exception>
+        /// <exception cref="CloudRequestException">
+        /// Thrown if there is an error from the cloud service or
+        /// there is no data in the response.
         /// </exception>
         /// <exception cref="CloudRequestEngineTemporarilyUnavailableException">
         /// <see cref="IRecoveryStrategy"/> 
@@ -445,19 +445,19 @@
             IFlowData data, 
             CloudRequestData aspectData)
         {
-            if (data == null)
-            {
-                throw new ArgumentNullException(nameof(data));
-            }
-            if (aspectData == null)
-            {
-                throw new ArgumentNullException(nameof(aspectData));
+            if (data == null)
+            {
+                throw new ArgumentNullException(nameof(data));
+            }
+            if (aspectData == null)
+            {
+                throw new ArgumentNullException(nameof(aspectData));
             }
 
             aspectData.ProcessStarted = true;
 
 
-            string jsonResult = string.Empty;
+            string jsonResult = string.Empty;
             ThrowIfStillRecovering();
 
             using (var content = GetContent(data))
@@ -478,79 +478,66 @@
             }
 
             aspectData.JsonResponse = jsonResult;
-        }
-
-        private void ThrowIfStillRecovering()
-        {
-            try
-            {
-                _failHandler.ThrowIfStillRecovering();
-            }
-            catch (Exception ex)
-            {
-                throw new CloudRequestEngineTemporarilyUnavailableException(
-                    "Sending requests to cloud server"
-                    + " is temporarily restricted"
-                    + " due to recent failures.", ex);
-            }
-        }
-
-        private string AmendSendAndProcess(
+        }
+
+        private void ThrowIfStillRecovering()
+        {
+            try
+            {
+                _failHandler.ThrowIfStillRecovering();
+            }
+            catch (Exception ex)
+            {
+                throw new CloudRequestEngineTemporarilyUnavailableException(
+                    "Sending requests to cloud server"
+                    + " is temporarily restricted"
+                    + " due to recent failures.", ex);
+            }
+        }
+
+        private string AmendSendAndProcess(
             HttpRequestMessage request,
             CancellationToken cancellationToken,
-            bool checkForErrorMessages)
-        {
-            try
-            {
-<<<<<<< HEAD
-                return ProcessResponse(
-                    AddCommonHeadersAndSend(
-                        request,
-                        cancellationToken),
-                    checkForErrorMessages);
-            }
-            catch (Exception mainException)
-            {
-                Exception strategyException = null;
-                if (!(mainException
-                    is CloudRequestEngineTemporarilyUnavailableException))
-=======
-                using (var requestScope = _failHandler.MakeAttemptScope())
->>>>>>> 6fba3895
-                {
-                    try
-                    {
-                        return ProcessResponse(
-                            AddCommonHeadersAndSend(
-                                request),
-                            checkForErrorMessages);
-                    }
-                    catch (Exception ex)
-                    when (!(ex is CloudRequestEngineTemporarilyUnavailableException))
-                    {
-                        requestScope.RecordFailure(ex);
-                        throw;
-                    }
-                }
-            }
-            catch (AggregateException ex)
-            when (ex.InnerException is CloudRequestException originalCloudException)
-            {
-                throw ResurfaceCloudException(originalCloudException, ex);
-            }
-        }
-
-        private CloudRequestException ResurfaceCloudException(
-            CloudRequestException cloudException,
-            Exception newInnerException)
-        {
-            return new CloudRequestException(
-                            cloudException.Message,
-                            cloudException.HttpStatusCode,
-                            cloudException.ResponseHeaders,
-                            newInnerException);
-        }
-
+            bool checkForErrorMessages)
+        {
+            try
+            {
+                using (var requestScope = _failHandler.MakeAttemptScope())
+                {
+                    try
+                    {
+                        return ProcessResponse(
+                            AddCommonHeadersAndSend(
+                                request,
+                                cancellationToken),
+                            checkForErrorMessages);
+                    }
+                    catch (Exception ex)
+                    when (!(ex is CloudRequestEngineTemporarilyUnavailableException))
+                    {
+                        requestScope.RecordFailure(ex);
+                        throw;
+                    }
+                }
+            }
+            catch (AggregateException ex)
+            when (ex.InnerException is CloudRequestException originalCloudException)
+            {
+                throw ResurfaceCloudException(originalCloudException, ex);
+            }
+        }
+
+        private CloudRequestException ResurfaceCloudException(
+            CloudRequestException cloudException,
+            Exception newInnerException)
+        {
+            return new CloudRequestException(
+                            cloudException.Message,
+                            cloudException.HttpStatusCode,
+                            cloudException.ResponseHeaders,
+                            newInnerException);
+        }
+
         /// <summary>
         /// Validate the JSON response from the cloud service.
         /// An exception will be throw if any type of error has 
@@ -575,26 +562,26 @@
             var hasData = string.IsNullOrEmpty(jsonResult) == false;
             List<string> messages = new List<string>();
 
-            Func<Dictionary<string, string>> GetHeaders = () =>
-            {
-                // Get the response headers. 
+            Func<Dictionary<string, string>> GetHeaders = () =>
+            {
+                // Get the response headers. 
                 return response.Headers.ToDictionary(
                     kvp => kvp.Key,
-                    kvp => string.Join(", ", kvp.Value));
+                    kvp => string.Join(", ", kvp.Value));
             };
 
             if (hasData && checkForErrorMessages)
             {
                 JObject jObj;
-                try
-                {
-                    jObj = JObject.Parse(jsonResult);
-                }
-                catch (JsonReaderException ex)
-                {
-                    throw new CloudRequestException(
-                        "Failed to parse server's response as JSON", 
-                        (int)response.StatusCode, GetHeaders(), ex);
+                try
+                {
+                    jObj = JObject.Parse(jsonResult);
+                }
+                catch (JsonReaderException ex)
+                {
+                    throw new CloudRequestException(
+                        "Failed to parse server's response as JSON", 
+                        (int)response.StatusCode, GetHeaders(), ex);
                 }
                 var hasErrors = jObj.ContainsKey("errors");
                 hasData = hasErrors ?
@@ -653,8 +640,8 @@
                     Messages.ExceptionCloudErrorsMultiple,
                     messages.Select(m => new CloudRequestException(m, 
                         (int)response.StatusCode, headers)));
-                throw new CloudRequestException(
-                    Messages.ExceptionCloudErrorsMultiple,
+                throw new CloudRequestException(
+                    Messages.ExceptionCloudErrorsMultiple,
                     (int)response.StatusCode, GetHeaders(), aggregated);
             }
             else if (messages.Count == 1)
@@ -694,7 +681,7 @@
 
             var evidence = data.GetEvidence().AsDictionary();
 
-            // Add evidence in reverse alphabetical order, excluding special
+            // Add evidence in reverse alphabetical order, excluding special
             // keys. 
             AddQueryData(queryData, evidence, evidence
                 .Where(e =>
@@ -766,7 +753,7 @@
                 else
                 {
                     // Get the conflicting pieces of evidence and then log a 
-                    // warning, if the evidence prefix is not query. Otherwise
+                    // warning, if the evidence prefix is not query. Otherwise
                     // a warning is not needed as query evidence is expected 
                     // to overwrite any existing evidence with the same suffix.
                     if (prefix.Equals(Core.Constants.EVIDENCE_QUERY_PREFIX, 
@@ -801,10 +788,10 @@
         /// </summary>
         /// <returns>
         /// The value to be saved into <see cref="PublicProperties"/>
-        /// </returns>
-        /// <exception cref="CloudRequestException">
-        /// Thrown if there is an error from the cloud service or
-        /// there is no data in the response.
+        /// </returns>
+        /// <exception cref="CloudRequestException">
+        /// Thrown if there is an error from the cloud service or
+        /// there is no data in the response.
         /// </exception>
         private IReadOnlyDictionary<string, ProductMetaData> GetCloudProperties()
         {
@@ -818,17 +805,17 @@
             using (var requestMessage =
                 new HttpRequestMessage(HttpMethod.Get, url))
             {
-                try
-                {
-                    jsonResult = AmendSendAndProcess(
-                        requestMessage,
-                        CancellationToken.None,
-                        checkForErrorMessages: true);
-                }
-                catch (Exception ex)
-                {
-                    Logger?.LogError(ErrorMessage(), ex);
-                    throw;
+                try
+                {
+                    jsonResult = AmendSendAndProcess(
+                        requestMessage,
+                        CancellationToken.None,
+                        checkForErrorMessages: true);
+                }
+                catch (Exception ex)
+                {
+                    Logger?.LogError(ErrorMessage(), ex);
+                    throw;
                 }
             }
 
@@ -850,7 +837,7 @@
         /// </summary>
         /// <returns>
         /// The value to be saved into <see cref="EvidenceKeyFilter"/>.
-        /// </returns>
+        /// </returns>
         private IEvidenceKeyFilter GetCloudEvidenceKeys()
         {
             ThrowIfStillRecovering();
@@ -862,19 +849,19 @@
             using (var requestMessage =
                 new HttpRequestMessage(HttpMethod.Get, _endpointsAndKeys.EvidenceKeysEndpoint))
             {
-                try
-                {
-                    // Note - Don't check for error messages in the response
-                    // as it is a flat JSON array.
-                    jsonResult = AmendSendAndProcess(
-                        requestMessage, 
-                        CancellationToken.None,
-                        checkForErrorMessages: false);
-                }
-                catch (Exception ex)
-                {
-                    Logger?.LogError(ErrorMessage(), ex);
-                    throw;
+                try
+                {
+                    // Note - Don't check for error messages in the response
+                    // as it is a flat JSON array.
+                    jsonResult = AmendSendAndProcess(
+                        requestMessage, 
+                        CancellationToken.None,
+                        checkForErrorMessages: false);
+                }
+                catch (Exception ex)
+                {
+                    Logger?.LogError(ErrorMessage(), ex);
+                    throw;
                 }
             }
 
@@ -934,15 +921,15 @@
             HttpRequestMessage request,
             CancellationToken cancellationToken)
         {
-            try
-            {
-                return _httpClient.SendAsync(request, cancellationToken).Result;
-            }
-            catch (AggregateException httpException)
-            {
-                throw new CloudRequestException(
-                    Messages.ExceptionCloudResponseFailure,
-                    httpException);
+            try
+            {
+                return _httpClient.SendAsync(request, cancellationToken).Result;
+            }
+            catch (AggregateException httpException)
+            {
+                throw new CloudRequestException(
+                    Messages.ExceptionCloudResponseFailure,
+                    httpException);
             }
         }
     }
