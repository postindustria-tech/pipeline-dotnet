--- conflicted
+++ resolved
@@ -9,11 +9,7 @@
   </PropertyGroup>
 
   <ItemGroup>
-<<<<<<< HEAD
-    <PackageReference Include="FiftyOne.Common.TestHelpers" Version="4.4.10" />
-=======
     <PackageReference Include="FiftyOne.Common.TestHelpers" Version="4.4.11" />
->>>>>>> acf4ac41
     <PackageReference Include="Microsoft.NET.Test.Sdk" Version="17.6.3" />
     <PackageReference Include="Moq" Version="4.18.4" />
     <PackageReference Include="MSTest.TestAdapter" Version="3.1.1" />
