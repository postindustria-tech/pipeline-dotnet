--- conflicted
+++ resolved
@@ -1,812 +1,807 @@
-/* *********************************************************************
- * This Original Work is copyright of 51 Degrees Mobile Experts Limited.
- * Copyright 2023 51 Degrees Mobile Experts Limited, Davidson House,
- * Forbury Square, Reading, Berkshire, United Kingdom RG1 3EU.
- *
- * This Original Work is licensed under the European Union Public Licence
- * (EUPL) v.1.2 and is subject to its terms as set out below.
- *
- * If a copy of the EUPL was not distributed with this file, You can obtain
- * one at https://opensource.org/licenses/EUPL-1.2.
- *
- * The 'Compatible Licences' set out in the Appendix to the EUPL (as may be
- * amended by the European Commission) shall be deemed incompatible for
- * the purposes of the Work and the provisions of the compatibility
- * clause in Article 5 of the EUPL shall not apply.
- *
- * If using the Work as, or as part of, a network application, by
- * including the attribution notice(s) required under Article 5 of the EUPL
- * in the end user terms of the application under an appropriate heading,
- * such notice(s) shall fulfill the requirements of that article.
- * ********************************************************************* */
-
-using FiftyOne.Pipeline.JavaScriptBuilder.Data;
-using FiftyOne.Pipeline.JavaScriptBuilder.TemplateData;
-using FiftyOne.Pipeline.Core.Data;
-using FiftyOne.Pipeline.Core.Exceptions;
-using FiftyOne.Pipeline.Core.FlowElements;
-using Microsoft.Extensions.Logging;
-using NUglify;
-using System;
-using System.Collections.Generic;
-using System.Text;
-using System.Net;
-using System.Linq;
-using FiftyOne.Pipeline.JsonBuilder.Data;
-using Stubble.Core.Builders;
-using Stubble.Core;
-using System.IO;
-using System.Reflection;
-using Stubble.Core.Settings;
-using FiftyOne.Pipeline.Engines.Data;
-using FiftyOne.Pipeline.Engines;
-using Newtonsoft.Json;
-using System.Globalization;
-
-namespace FiftyOne.Pipeline.JavaScriptBuilder.FlowElement
-{
-    /// <summary>
-    /// JavaScript Builder Element generates a JavaScript include to be run on 
-    /// the client device.
-    /// See the <see href="https://github.com/51Degrees/specifications/blob/main/pipeline-specification/pipeline-elements/javascript-builder.md">Specification</see>
-    /// </summary>
-	public class JavaScriptBuilderElement : 
-        FlowElementBase<IJavaScriptBuilderElementData, IElementPropertyMetaData>
-	{
-        /// <summary>
-        /// Evidence filter containing required evidence.
-        /// </summary>
-		private IEvidenceKeyFilter _evidenceKeyFilter;
-
-        /// <summary>
-        /// Properties returned by the engine.
-        /// </summary>
-		private IList<IElementPropertyMetaData> _properties;
-
-        /// <summary>
-        /// The host name to use when creating a callback URL.
-        /// </summary>
-        protected string Host { get; private set; }
-        /// <summary>
-        /// The end point (i.e. the relative URL) to use when creating 
-        /// a callback URL.
-        /// </summary>
-        protected string Endpoint { get; private set; }
-        /// <summary>
-        /// The protocol to use when creating a callback URL.
-        /// </summary>
-        protected string Protocol { get; private set; }
-        /// <summary>
-        /// The name of the JavaScript object that will be created.
-        /// </summary>
-        protected string ObjName { get; private set; }
-        /// <summary>
-        /// If set to false, the JavaScript will automatically delete
-        /// any cookies prefixed with 51D_
-        /// </summary>
-        protected bool EnableCookies { get; private set; }
-
-        private bool _minify;
-        private StubbleVisitorRenderer _stubble;
-        private Assembly _assembly;
-        private string _template;
-        private RenderSettings _renderSettings;
-
-        /// <summary>
-        /// Flag set if last request resulted in an error, stops processing if 
-        /// true.
-        /// </summary>
-        private bool _lastRequestWasError;
-        /// <summary>
-        /// Flag used to remember if the promise property is available
-        /// or not.
-        /// Used to prevent performance-impacting internal exceptions.
-        /// </summary>
-        private bool _promisePropertyAvailable = true;
-
-        /// <summary>
-        /// Flag used to remember if the fetch property is available or not.
-        /// Used to prevent performance-impacting internal exceptions.
-        /// </summary>
-        private bool _fetchPropertyAvailable = true;
-
-        /// <summary>
-        /// These parameters are excluded from the parameters object used to 
-        /// configure the JavaScript as they are added explicitly.
-        /// </summary>
-        protected HashSet<string> ExcludedParameters { get; private set; } = new HashSet<string>()
-        {
-            Engines.FiftyOne.Constants.EVIDENCE_SEQUENCE,
-            Engines.FiftyOne.Constants.EVIDENCE_SESSIONID,
-        };
-
-        /// <summary>
-        /// The default element data key that will be used for this element. 
-        /// </summary>
-#pragma warning disable CA1707 // Identifiers should not contain underscores
-        public const string DEFAULT_ELEMENT_DATA_KEY = "javascriptbuilderelement";
-#pragma warning restore CA1707 // Identifiers should not contain underscores
-
-        /// <summary>
-        /// Key to identify engine.
-        /// </summary>
-        public override string ElementDataKey => DEFAULT_ELEMENT_DATA_KEY;
-
-        /// <summary>
-        /// Publicly accessible EvidenceKeyFilter
-        /// </summary>
-		public override IEvidenceKeyFilter EvidenceKeyFilter => 
-			_evidenceKeyFilter;
-
-        /// <summary>
-        /// Publicly accessible Property list.
-        /// </summary>
-		public override IList<IElementPropertyMetaData> Properties => 
-			_properties;
-
-        /// <summary>
-        /// Flag to record whether we have already logged an error about an invalid uri.
-        /// This prevents us from spamming the user with error messages.
-        /// </summary>
-        private bool _invalidUriLogged = false;
-
-        /// <summary>
-        /// Default constructor.
-        /// </summary>
-        /// <param name="logger">
-        /// The logger.
-        /// </param>
-        /// <param name="elementDataFactory">
-        /// The element data factory.
-        /// </param>
-        /// <param name="endpoint">
-        /// Set the endpoint which will be queried on the host. e.g /api/v4/json
-        /// </param>
-        /// <param name="objectName">
-        /// The default name of the object instantiated by the client 
-        /// JavaScript.
-        /// </param>
-        /// <param name="enableCookies">
-        /// Set whether the client JavaScript stored results of client side
-        /// processing in cookies.
-        /// </param>
-        /// <param name="minify">
-        /// If true, the resulting JavaScript will be minified
-        /// </param>
-        /// <param name="host">
-        /// The host that the client JavaScript should query for updates.
-        /// If null or blank then the host from the request will be used
-        /// </param>
-        /// <param name="protocol">
-        /// The protocol (HTTP or HTTPS) that the client JavaScript will use when 
-        /// querying for updates.
-        /// If null or blank then the protocol from the request will be used
-        /// </param>
-		public JavaScriptBuilderElement(
-            ILogger<JavaScriptBuilderElement> logger,
-            Func<IPipeline,
-                FlowElementBase<IJavaScriptBuilderElementData, IElementPropertyMetaData>,
-                IJavaScriptBuilderElementData> elementDataFactory,
-            string endpoint,
-            string objectName,
-            bool enableCookies,
-            bool minify,
-            string host = null,
-            string protocol = null)
-            : base(logger, elementDataFactory)
-        {
-            // Set the evidence key filter for the flow data to use.
-            _evidenceKeyFilter = new EvidenceKeyFilterWhitelist(
-                new List<string>() {
-                    Constants.EVIDENCE_HOST_KEY,
-                    Core.Constants.EVIDENCE_PROTOCOL,
-<<<<<<< HEAD
-                    Constants.EVIDENCE_OBJECT_NAME,
-                    Constants.EVIDENCE_ENABLE_COOKIES
-=======
-                    Constants.EVIDENCE_OBJECT_NAME,
-                    Constants.EVIDENCE_ENABLE_COOKIES,
->>>>>>> b160d4ee
-                });
-
-            _properties = new List<IElementPropertyMetaData>()
-                {
-                    new ElementPropertyMetaData(
-                        this,
-                        "javascript",
-                        typeof(string),
-                        true)
-                };
-
-            Host = host;
-            Endpoint = endpoint;
-            Protocol = protocol;
-            ObjName = objectName;
-            EnableCookies = enableCookies;
-            _minify = minify;
-
-            _stubble = new StubbleBuilder().Build();
-            _assembly = Assembly.GetExecutingAssembly();
-            _renderSettings = new RenderSettings() { SkipHtmlEncoding = true };
-
-            using (Stream stream = _assembly.GetManifestResourceStream(Constants.TEMPLATE))
-            using (StreamReader streamReader = new StreamReader(stream, Encoding.UTF8))
-            {
-                _template = streamReader.ReadToEnd();
-            }
-        }
-
-        /// <summary>
-        /// Cleanup any managed resources.
-        /// </summary>
-		protected override void ManagedResourcesCleanup()
-		{ }
-
-        /// <summary>
-        /// Default process method.
-        /// </summary>
-        /// <param name="data"></param>
-        /// <exception cref="ArgumentNullException">
-        /// Thrown if the supplied flow data is null.
-        /// </exception>
-        protected override void ProcessInternal(IFlowData data)
-        {
-            SetUp(data, GetJSONFromData(data), GetOrAddToData(data), true);
-        }
-
-
-        /// <summary>
-        /// Default process method.
-        /// </summary>
-        /// <param name="data"></param>
-        /// <param name="jsonData"></param>
-        /// <exception cref="ArgumentNullException">
-        /// Thrown if the supplied flow data is null.
-        /// </exception>
-        public IJavaScriptBuilderElementData GetFallbackResponse(IFlowData data, IJsonBuilderElementData jsonData)
-        {
-            if (jsonData == null)
-            {
-                throw new ArgumentNullException(nameof(jsonData));
-            }
-            IJavaScriptBuilderElementData result = CreateElementData(data.Pipeline);
-            SetUp(data, () => jsonData, () => result, false);
-            return result;
-        }
-
-        /// <summary>
-        /// Attempts to extract <see cref="IJsonBuilderElementData"/> from `data`.
-        /// </summary>
-        /// <param name="flowData">
-        /// <see cref="IFlowData"/> to extract <see cref="IJsonBuilderElementData"/> from.
-        /// </param>
-        /// <exception cref="ArgumentNullException">
-        /// Thrown if the supplied flow data is null.
-        /// </exception>
-        /// <exception cref="PipelineConfigurationException">
-        /// Wraps <see cref="KeyNotFoundException"/> if thrown.
-        /// </exception>
-        protected static Func<IJsonBuilderElementData> GetJSONFromData(IFlowData flowData) => () =>
-        {
-            if (flowData == null)
-            {
-                throw new ArgumentNullException(nameof(flowData));
-            }
-            try
-            {
-                return flowData.Get<IJsonBuilderElementData>();
-            }
-            catch (KeyNotFoundException ex)
-            {
-                throw new PipelineConfigurationException(
-                    Messages.ExceptionJsonBuilderNotRun, ex);
-            }
-        };
-
-        private void SetUp(
-            IFlowData data, 
-            Func<IJsonBuilderElementData> jsonDataProvider, 
-            Func<IJavaScriptBuilderElementData> javascriptBuilderElementDataProvider,
-            bool throwOnGetAsFailure)
-        {
-            if (data == null) throw new ArgumentNullException(nameof(data));
-            var host = Host;
-            var protocol = Protocol;
-            bool supportsPromises = false;
-            bool supportsFetch = false;
-
-            if (string.IsNullOrEmpty(host) &&
-                // Try and get the request host name so it can be used to request
-                // the Json refresh in the JavaScript code.
-                data.TryGetEvidence(Constants.EVIDENCE_HOST_KEY, out object hostObj))
-            {
-                host = hostObj?.ToString() ?? String.Empty;
-            }
-            if (string.IsNullOrEmpty(protocol) &&
-                // Try and get the request protocol so it can be used to request
-                // the JSON refresh in the JavaScript code.
-                data.TryGetEvidence(Core.Constants.EVIDENCE_PROTOCOL, out object protocolObj))
-            {
-                protocol = protocolObj?.ToString() ?? String.Empty;
-            }
-            // Couldn't get protocol from anywhere 
-            if (string.IsNullOrEmpty(protocol))
-            {
-                protocol = Constants.FALLBACK_PROTOCOL;
-            }
-
-            const string errorFormat_GetAsFailed = "Failed to get property {propertyName}";
-
-            // If device detection is in the Pipeline then we can check
-            // if the client's browser supports promises.
-            // This can be used to customize the JavaScript response. 
-            if (_promisePropertyAvailable)
-            {
-                // Execute this action if one of our expected
-                // exceptions occurs.
-                Action promisesNotAvailable = () => {
-                    // Short-circuit future calls, so we don't keep checking
-                    // for this property.
-                    _promisePropertyAvailable = false;
-                    supportsPromises = false;
-                };
-
-                try
-                {
-                    IAspectPropertyValue<string> promise = null;
-                    try
-                    {
-                        promise = data.GetAs<IAspectPropertyValue<string>>("Promise");
-                    }
-                    catch (Exception ex)
-                    {
-                        if (throwOnGetAsFailure)
-                        {
-                            throw;
-                        }
-                        Logger.LogError(ex, errorFormat_GetAsFailed, "Promise");
-                    }
-                    supportsPromises = promise != null && promise.HasValue && promise.Value == "Full";
-                }
-                catch (PropertyMissingException) { promisesNotAvailable(); }
-                catch (PipelineDataException) { promisesNotAvailable(); }
-                catch (InvalidCastException) { promisesNotAvailable(); }
-                catch (KeyNotFoundException) { promisesNotAvailable(); }
-            }
-
-            // If device detection is in the Pipeline then we can check
-            // if the client's browser supports fetch.
-            // This can be used to customize the JavaScript response. 
-            if (_fetchPropertyAvailable)
-            {
-                // Execute this action if one of our expected
-                // exceptions occurs.
-                Action fetchNotAvailable = () => {
-                    // Short-circuit future calls, so we don't keep checking
-                    // for this property.
-                    _fetchPropertyAvailable = false;
-                    supportsFetch = false;
-                };
-
-                try
-                {
-                    IAspectPropertyValue<bool> fetch = null;
-                    try
-                    {
-                        fetch = data.GetAs<IAspectPropertyValue<bool>>("Fetch");
-                    }
-                    catch (Exception ex)
-                    {
-                        if (throwOnGetAsFailure)
-                        {
-                            throw;
-                        }
-                        Logger.LogError(ex, errorFormat_GetAsFailed, "Fetch");
-                    }
-                    supportsFetch = fetch != null && fetch.HasValue && fetch.Value;
-                }
-                catch (PropertyMissingException) { fetchNotAvailable(); }
-                catch (PipelineDataException) { fetchNotAvailable(); }
-                catch (InvalidCastException) { fetchNotAvailable(); }
-                catch (KeyNotFoundException) { fetchNotAvailable(); }
-            }
-
-            // Get the JSON include to embed into the JavaScript include.
-            string jsonObject = jsonDataProvider().Json;
-            
-
-            var parameters = GetParameters(data);
-            var paramsObject = JsonConvert.SerializeObject(parameters);
-            var sessionId = GetSessionId(data);
-            var sequence = GetSequence(data);
-
-            string endpoint = Endpoint;
-            Uri url = null;
-            // Check the call-back URL is formatted correctly.
-            if (string.IsNullOrWhiteSpace(protocol) == false &&
-                string.IsNullOrWhiteSpace(host) == false &&
-                string.IsNullOrWhiteSpace(endpoint) == false)
-            {
-                var endpointHasSlash = endpoint[0] == '/';
-                var hostHasSlash = host[host.Length - 1] == '/';
-                // if there is no slash between host and endpoint then add one.
-                if (endpointHasSlash == false && hostHasSlash == false)
-                {
-                    endpoint = $"/{endpoint}";
-                }
-                // if there are two slashes between host and endpoint then remove one.
-                else if (endpointHasSlash == true && hostHasSlash == true)
-                {
-                    endpoint = endpoint.Substring(1);
-                }
-
-                var urlString = $"{protocol}://{host}{endpoint}";
-                try
-                {
-                    url = new Uri(urlString);
-                }
-                catch (UriFormatException ex)
-                {
-                    if (_invalidUriLogged == false) 
-                    {
-                        _invalidUriLogged = true;
-                        Logger.LogError(ex, string.Format(CultureInfo.InvariantCulture,
-                            Messages.ExceptionUriInvalid, urlString));
-                    }
-                }
-            }
-
-            // With the gathered resources, build a new JavaScriptResource.
-            BuildJavaScript(data, javascriptBuilderElementDataProvider, jsonObject, sessionId, sequence, supportsPromises, supportsFetch, url, paramsObject);
-        }
-
-
-
-        /// <summary>
-        /// Generate any required parameters for the JSON request.
-        /// Any query parameters from this request that were ingested by 
-        /// the Pipeline are added to the request URL by the JavaScript.
-        /// </summary>
-        /// <param name="data"></param>
-        /// <returns></returns>
-        protected virtual Dictionary<string, string> GetParameters(IFlowData data)
-        {
-            if (data == null)
-            {
-                throw new ArgumentException(Messages.ExceptionFlowDataIsNull);
-            }
-
-            var parameters = data
-                .GetEvidence()
-                .AsDictionary()
-                .Where(e => e.Key.StartsWith(Core.Constants.EVIDENCE_QUERY_PREFIX,
-                    StringComparison.OrdinalIgnoreCase))
-                .Where(e => ExcludedParameters.Contains(e.Key) == false)
-                .ToDictionary(k =>
-                {
-                    var dotPos = k.Key.IndexOf(Core.Constants.EVIDENCE_SEPERATOR,
-                        StringComparison.OrdinalIgnoreCase);
-                    return WebUtility.UrlEncode(k.Key.Remove(0, dotPos + 1));
-                }, v => WebUtility.UrlEncode(v.Value.ToString()));
-
-            // Serialise the parameters
-            var paramsObject =
-                JsonConvert.SerializeObject(parameters, Formatting.Indented);
-
-            return parameters;
-        }
-
-        /// <summary>
-        /// Get the sequence evidence if it exists.
-        /// </summary>
-        /// <param name="data"></param>
-        /// <returns></returns>
-        protected virtual int GetSequence(IFlowData data)
-        {
-            if(data == null)
-            {
-                throw new ArgumentException(Messages.ExceptionFlowDataIsNull);
-            }
-
-            // Get the sequence evidence if it exists.
-            int sequence = 1;
-            if (data.TryGetEvidence(Engines.FiftyOne.Constants.EVIDENCE_SEQUENCE,
-                out object sequenceObject))
-            {
-                if (sequenceObject is int sequenceValue ||
-                    (sequenceObject is string seq && int.TryParse(seq, out sequenceValue)))
-                {
-                    sequence = sequenceValue;
-                }
-            }
-            return sequence;
-        }
-
-        /// <summary>
-        /// Get the session-id evidence if it exists.
-        /// </summary>
-        /// <param name="data"></param>
-        /// <returns></returns>
-        protected virtual string GetSessionId(IFlowData data)
-        {
-            if (data == null)
-            {
-                throw new ArgumentException(Messages.ExceptionFlowDataIsNull);
-            }
-
-            string sessionId = string.Empty;
-            // Get the session-id evidence if it exists.
-            if (data.TryGetEvidence(Engines.FiftyOne.Constants.EVIDENCE_SESSIONID,
-                out object objSessionId))
-            {
-                sessionId = objSessionId?.ToString() ?? string.Empty;
-            }
-            return sessionId;
-        }
-
-        /// <summary>
-        /// Build the JavaScript content and add it to the supplied
-        /// <see cref="IFlowData"/> instance.
-        /// </summary>
-        /// <param name="data">
-        /// The <see cref="IFlowData"/> instance to populate with the
-        /// resulting <see cref="JavaScriptBuilderElementData"/> 
-        /// and additional evidence source
-        /// </param>
-        /// <param name="javascriptBuilderElementDataProvider">
-        /// Defines a destination for
-        /// <see cref="JavaScriptBuilderElementData"/> 
-        /// to be set into.
-        /// Allows to store results outside of
-        /// `data` (previous parameter).
-        /// </param>
-        /// <param name="jsonObject">
-        /// The JSON data object to include in the JavaScript.
-        /// </param>
-        /// <param name="sessionId">
-        /// The session Id to use in the JavaScript response.
-        /// </param>
-        /// <param name="sequence">
-        /// The sequence value to use in the JavaScript response.
-        /// </param>
-        /// <param name="supportsPromises">
-        /// True to build JavaScript that uses promises. False to
-        /// build JavaScript that does not use promises.
-        /// </param>
-        /// <param name="supportsFetch">
-        /// True to build JavaScript that makes use of the
-        /// fetch API. Otherwise, the template will fall back to using 
-        /// XMLHttpRequest.
-        /// </param>
-        /// <param name="url">
-        /// The callback URL for the JavaScript to send a request to
-        /// when it has new evidence values to supply.
-        /// </param>
-        /// <param name="parameters">The parameters to append to the URL</param>
-        /// <exception cref="ArgumentNullException">
-        /// Thrown if the supplied flow data is null.
-        /// </exception>
-        protected void BuildJavaScript(
-            IFlowData data,
-            Func<IJavaScriptBuilderElementData> javascriptBuilderElementDataProvider,
-            string jsonObject,
-            string sessionId,
-            int sequence,
-            bool supportsPromises,
-            bool supportsFetch,
-            string url,
-            string parameters)
-        {
-            BuildJavaScript(data, javascriptBuilderElementDataProvider, jsonObject, sessionId, sequence, supportsPromises, supportsFetch, new Uri(url), parameters);
-        }
-
-        /// <summary>
-        /// Delegates to <see cref="IFlowData.GetOrAdd{T}(string, Func{IPipeline, T})"/>.
-        /// </summary>
-        /// <param name="data">Flow data to operate on.</param>
-        /// <returns><see cref="IJavaScriptBuilderElementData"/> to set <see cref="IJavaScriptBuilderElementData.JavaScript"/> into.</returns>
-        protected Func<IJavaScriptBuilderElementData> GetOrAddToData(IFlowData data)
-        {
-            return () =>
-                data.GetOrAdd(
-                ElementDataKeyTyped,
-                CreateElementData);
-        }
-
-        /// <summary>
-        /// Build the JavaScript content and add it to the supplied
-        /// <see cref="IFlowData"/> instance.
-        /// </summary>
-        /// <param name="data">
-        /// The <see cref="IFlowData"/> instance to populate with the
-        /// resulting <see cref="JavaScriptBuilderElementData"/> 
-        /// and additional evidence source
-        /// </param>
-        /// <param name="javascriptBuilderElementDataProvider">
-        /// Defines a destination for
-        /// <see cref="JavaScriptBuilderElementData"/> 
-        /// to be set into.
-        /// Allows to store results outside of
-        /// `data` (previous parameter).
-        /// </param>
-        /// <param name="jsonObject">
-        /// The JSON data object to include in the JavaScript.
-        /// </param>
-        /// <param name="sessionId">
-        /// The session Id to use in the JavaScript response.
-        /// </param>
-        /// <param name="sequence">
-        /// The sequence value to use in the JavaScript response.
-        /// </param>
-        /// <param name="supportsPromises">
-        /// True to build JavaScript that uses promises. False to
-        /// build JavaScript that does not use promises.
-        /// </param>
-        /// <param name="supportsFetch">
-        /// True to build JavaScript that makes use of the
-        /// fetch API. Otherwise, the template will fall back to using 
-        /// XMLHttpRequest.
-        /// </param>
-        /// <param name="url">
-        /// The callback URL for the JavaScript to send a request to
-        /// when it has new evidence values to supply.
-        /// </param>
-        /// <param name="parameters">The parameters to append to the URL</param>
-        /// <exception cref="ArgumentNullException">
-        /// Thrown if the supplied flow data is null.
-        /// </exception>
-        protected void BuildJavaScript(
-            IFlowData data, 
-            Func<IJavaScriptBuilderElementData> javascriptBuilderElementDataProvider,
-            string jsonObject,
-            string sessionId,
-            int sequence,
-            bool supportsPromises,
-            bool supportsFetch,
-            Uri url,
-            string parameters)
-        {
-            if (data == null) throw new ArgumentNullException(nameof(data));
-
-            IJavaScriptBuilderElementData elementData = javascriptBuilderElementDataProvider();
-
-            string objectName = ObjName;
-            // Try and get the requested object name from evidence.
-            if (data.TryGetEvidence(Constants.EVIDENCE_OBJECT_NAME, 
-                out object objObjectName))
-            {
-                objectName = objObjectName?.ToString() ?? ObjName;
-            }
-
-            bool enableCookies = EnableCookies;
-            // Try and get the requested enable cookies option from evidence.
-            if (data.TryGetEvidence(Constants.EVIDENCE_ENABLE_COOKIES,
-                out object objEnableCookies))
-            {
-                enableCookies = objEnableCookies != null &&
-                    bool.TryParse(objEnableCookies.ToString(), out var boolEnableCookies) ?
-                    boolEnableCookies : EnableCookies;
-            }
-
-            var updateEnabled = url != null &&
-                url.AbsoluteUri.Length > 0;
-
-            // This check won't be 100% fool-proof but it only needs to be 
-            // reasonably accurate and not take too long.
-            var hasDelayedProperties = jsonObject != null && 
-                jsonObject.Contains("delayexecution");
-
-            JavaScriptResource javaScriptObj = new JavaScriptResource(
-                objectName,
-                jsonObject,
-                sessionId,
-                sequence,
-                supportsPromises,
-                supportsFetch,
-                url,
-                parameters,
-                enableCookies,
-                updateEnabled,
-                hasDelayedProperties);
-
-            string content = _stubble.Render(_template, javaScriptObj.AsDictionary());
-
-            string minifiedContent = content;
-
-            if (_minify)
-            {
-                // Minimize the script.
-                var ugly = Uglify.Js(content);
-
-                if (ugly.HasErrors)
-                {
-                    // If there were are errors then log them and
-                    // return the non-minified response.
-
-                    minifiedContent = content;
-
-                    if (_lastRequestWasError == false)
-                    {
-                        StringBuilder errorText = new StringBuilder();
-                        errorText.AppendLine("Errors occurred when minifying JavaScript.");
-                        foreach (var error in ugly.Errors)
-                        {
-                            errorText.AppendLine($"{error.ErrorCode}: {error.Message}. " +
-                                $"Line(s) {error.StartLine}-{error.EndLine}. " +
-                                $"Column(s) {error.StartColumn}-{error.EndColumn}");
-                        }
-                        errorText.AppendLine(content);
-                        Logger.LogError(errorText.ToString());
-                        _lastRequestWasError = true;
-#pragma warning disable CS0618 // Type or member is obsolete
-                        // This usage should be replaced with the 
-                        // CancellationToken implementation once it 
-                        // is available.
-                        data.Stop = true;
-#pragma warning restore CS0618 // Type or member is obsolete
-                    }
-                }
-                else
-                {
-                    minifiedContent = ugly.Code;
-                }
-            }
-
-            elementData.JavaScript = minifiedContent;
-        }
-
-        /// <summary>
-        /// Build the JavaScript content and add it to the supplied
-        /// <see cref="IFlowData"/> instance.
-        /// </summary>
-        /// <param name="data">
-        /// The <see cref="IFlowData"/> instance to populate with the
-        /// resulting <see cref="JavaScriptBuilderElementData"/> 
-        /// and additional evidence source
-        /// </param>
-        /// <param name="jsonObject">
-        /// The JSON data object to include in the JavaScript.
-        /// </param>
-        /// <param name="sessionId">
-        /// The session Id to use in the JavaScript response.
-        /// </param>
-        /// <param name="sequence">
-        /// The sequence value to use in the JavaScript response.
-        /// </param>
-        /// <param name="supportsPromises">
-        /// True to build JavaScript that uses promises. False to
-        /// build JavaScript that does not use promises.
-        /// </param>
-        /// <param name="supportsFetch">
-        /// True to build JavaScript that makes use of the
-        /// fetch API. Otherwise, the template will fall back to using 
-        /// XMLHttpRequest.
-        /// </param>
-        /// <param name="url">
-        /// The callback URL for the JavaScript to send a request to
-        /// when it has new evidence values to supply.
-        /// </param>
-        /// <param name="parameters">The parameters to append to the URL</param>
-        /// <exception cref="ArgumentNullException">
-        /// Thrown if the supplied flow data is null.
-        /// </exception>
-        protected void BuildJavaScript(
-            IFlowData data,
-            string jsonObject,
-            string sessionId,
-            int sequence,
-            bool supportsPromises,
-            bool supportsFetch,
-            Uri url,
-            string parameters)
-        {
-            BuildJavaScript(data, GetOrAddToData(data), jsonObject, sessionId, sequence, supportsPromises, supportsFetch, url, parameters);
-        }
-
-        /// <summary>
-        /// Cleanup any unmanaged resources.
-        /// </summary>
-        protected override void UnmanagedResourcesCleanup()
-		{ }
-	}
-}+/* *********************************************************************
+ * This Original Work is copyright of 51 Degrees Mobile Experts Limited.
+ * Copyright 2023 51 Degrees Mobile Experts Limited, Davidson House,
+ * Forbury Square, Reading, Berkshire, United Kingdom RG1 3EU.
+ *
+ * This Original Work is licensed under the European Union Public Licence
+ * (EUPL) v.1.2 and is subject to its terms as set out below.
+ *
+ * If a copy of the EUPL was not distributed with this file, You can obtain
+ * one at https://opensource.org/licenses/EUPL-1.2.
+ *
+ * The 'Compatible Licences' set out in the Appendix to the EUPL (as may be
+ * amended by the European Commission) shall be deemed incompatible for
+ * the purposes of the Work and the provisions of the compatibility
+ * clause in Article 5 of the EUPL shall not apply.
+ *
+ * If using the Work as, or as part of, a network application, by
+ * including the attribution notice(s) required under Article 5 of the EUPL
+ * in the end user terms of the application under an appropriate heading,
+ * such notice(s) shall fulfill the requirements of that article.
+ * ********************************************************************* */
+
+using FiftyOne.Pipeline.JavaScriptBuilder.Data;
+using FiftyOne.Pipeline.JavaScriptBuilder.TemplateData;
+using FiftyOne.Pipeline.Core.Data;
+using FiftyOne.Pipeline.Core.Exceptions;
+using FiftyOne.Pipeline.Core.FlowElements;
+using Microsoft.Extensions.Logging;
+using NUglify;
+using System;
+using System.Collections.Generic;
+using System.Text;
+using System.Net;
+using System.Linq;
+using FiftyOne.Pipeline.JsonBuilder.Data;
+using Stubble.Core.Builders;
+using Stubble.Core;
+using System.IO;
+using System.Reflection;
+using Stubble.Core.Settings;
+using FiftyOne.Pipeline.Engines.Data;
+using FiftyOne.Pipeline.Engines;
+using Newtonsoft.Json;
+using System.Globalization;
+
+namespace FiftyOne.Pipeline.JavaScriptBuilder.FlowElement
+{
+    /// <summary>
+    /// JavaScript Builder Element generates a JavaScript include to be run on 
+    /// the client device.
+    /// See the <see href="https://github.com/51Degrees/specifications/blob/main/pipeline-specification/pipeline-elements/javascript-builder.md">Specification</see>
+    /// </summary>
+	public class JavaScriptBuilderElement : 
+        FlowElementBase<IJavaScriptBuilderElementData, IElementPropertyMetaData>
+	{
+        /// <summary>
+        /// Evidence filter containing required evidence.
+        /// </summary>
+		private IEvidenceKeyFilter _evidenceKeyFilter;
+
+        /// <summary>
+        /// Properties returned by the engine.
+        /// </summary>
+		private IList<IElementPropertyMetaData> _properties;
+
+        /// <summary>
+        /// The host name to use when creating a callback URL.
+        /// </summary>
+        protected string Host { get; private set; }
+        /// <summary>
+        /// The end point (i.e. the relative URL) to use when creating 
+        /// a callback URL.
+        /// </summary>
+        protected string Endpoint { get; private set; }
+        /// <summary>
+        /// The protocol to use when creating a callback URL.
+        /// </summary>
+        protected string Protocol { get; private set; }
+        /// <summary>
+        /// The name of the JavaScript object that will be created.
+        /// </summary>
+        protected string ObjName { get; private set; }
+        /// <summary>
+        /// If set to false, the JavaScript will automatically delete
+        /// any cookies prefixed with 51D_
+        /// </summary>
+        protected bool EnableCookies { get; private set; }
+
+        private bool _minify;
+        private StubbleVisitorRenderer _stubble;
+        private Assembly _assembly;
+        private string _template;
+        private RenderSettings _renderSettings;
+
+        /// <summary>
+        /// Flag set if last request resulted in an error, stops processing if 
+        /// true.
+        /// </summary>
+        private bool _lastRequestWasError;
+        /// <summary>
+        /// Flag used to remember if the promise property is available
+        /// or not.
+        /// Used to prevent performance-impacting internal exceptions.
+        /// </summary>
+        private bool _promisePropertyAvailable = true;
+
+        /// <summary>
+        /// Flag used to remember if the fetch property is available or not.
+        /// Used to prevent performance-impacting internal exceptions.
+        /// </summary>
+        private bool _fetchPropertyAvailable = true;
+
+        /// <summary>
+        /// These parameters are excluded from the parameters object used to 
+        /// configure the JavaScript as they are added explicitly.
+        /// </summary>
+        protected HashSet<string> ExcludedParameters { get; private set; } = new HashSet<string>()
+        {
+            Engines.FiftyOne.Constants.EVIDENCE_SEQUENCE,
+            Engines.FiftyOne.Constants.EVIDENCE_SESSIONID,
+        };
+
+        /// <summary>
+        /// The default element data key that will be used for this element. 
+        /// </summary>
+#pragma warning disable CA1707 // Identifiers should not contain underscores
+        public const string DEFAULT_ELEMENT_DATA_KEY = "javascriptbuilderelement";
+#pragma warning restore CA1707 // Identifiers should not contain underscores
+
+        /// <summary>
+        /// Key to identify engine.
+        /// </summary>
+        public override string ElementDataKey => DEFAULT_ELEMENT_DATA_KEY;
+
+        /// <summary>
+        /// Publicly accessible EvidenceKeyFilter
+        /// </summary>
+		public override IEvidenceKeyFilter EvidenceKeyFilter => 
+			_evidenceKeyFilter;
+
+        /// <summary>
+        /// Publicly accessible Property list.
+        /// </summary>
+		public override IList<IElementPropertyMetaData> Properties => 
+			_properties;
+
+        /// <summary>
+        /// Flag to record whether we have already logged an error about an invalid uri.
+        /// This prevents us from spamming the user with error messages.
+        /// </summary>
+        private bool _invalidUriLogged = false;
+
+        /// <summary>
+        /// Default constructor.
+        /// </summary>
+        /// <param name="logger">
+        /// The logger.
+        /// </param>
+        /// <param name="elementDataFactory">
+        /// The element data factory.
+        /// </param>
+        /// <param name="endpoint">
+        /// Set the endpoint which will be queried on the host. e.g /api/v4/json
+        /// </param>
+        /// <param name="objectName">
+        /// The default name of the object instantiated by the client 
+        /// JavaScript.
+        /// </param>
+        /// <param name="enableCookies">
+        /// Set whether the client JavaScript stored results of client side
+        /// processing in cookies.
+        /// </param>
+        /// <param name="minify">
+        /// If true, the resulting JavaScript will be minified
+        /// </param>
+        /// <param name="host">
+        /// The host that the client JavaScript should query for updates.
+        /// If null or blank then the host from the request will be used
+        /// </param>
+        /// <param name="protocol">
+        /// The protocol (HTTP or HTTPS) that the client JavaScript will use when 
+        /// querying for updates.
+        /// If null or blank then the protocol from the request will be used
+        /// </param>
+		public JavaScriptBuilderElement(
+            ILogger<JavaScriptBuilderElement> logger,
+            Func<IPipeline,
+                FlowElementBase<IJavaScriptBuilderElementData, IElementPropertyMetaData>,
+                IJavaScriptBuilderElementData> elementDataFactory,
+            string endpoint,
+            string objectName,
+            bool enableCookies,
+            bool minify,
+            string host = null,
+            string protocol = null)
+            : base(logger, elementDataFactory)
+        {
+            // Set the evidence key filter for the flow data to use.
+            _evidenceKeyFilter = new EvidenceKeyFilterWhitelist(
+                new List<string>() {
+                    Constants.EVIDENCE_HOST_KEY,
+                    Core.Constants.EVIDENCE_PROTOCOL,
+                    Constants.EVIDENCE_OBJECT_NAME,
+                    Constants.EVIDENCE_ENABLE_COOKIES
+                });
+
+            _properties = new List<IElementPropertyMetaData>()
+                {
+                    new ElementPropertyMetaData(
+                        this,
+                        "javascript",
+                        typeof(string),
+                        true)
+                };
+
+            Host = host;
+            Endpoint = endpoint;
+            Protocol = protocol;
+            ObjName = objectName;
+            EnableCookies = enableCookies;
+            _minify = minify;
+
+            _stubble = new StubbleBuilder().Build();
+            _assembly = Assembly.GetExecutingAssembly();
+            _renderSettings = new RenderSettings() { SkipHtmlEncoding = true };
+
+            using (Stream stream = _assembly.GetManifestResourceStream(Constants.TEMPLATE))
+            using (StreamReader streamReader = new StreamReader(stream, Encoding.UTF8))
+            {
+                _template = streamReader.ReadToEnd();
+            }
+        }
+
+        /// <summary>
+        /// Cleanup any managed resources.
+        /// </summary>
+		protected override void ManagedResourcesCleanup()
+		{ }
+
+        /// <summary>
+        /// Default process method.
+        /// </summary>
+        /// <param name="data"></param>
+        /// <exception cref="ArgumentNullException">
+        /// Thrown if the supplied flow data is null.
+        /// </exception>
+        protected override void ProcessInternal(IFlowData data)
+        {
+            SetUp(data, GetJSONFromData(data), GetOrAddToData(data), true);
+        }
+
+
+        /// <summary>
+        /// Default process method.
+        /// </summary>
+        /// <param name="data"></param>
+        /// <param name="jsonData"></param>
+        /// <exception cref="ArgumentNullException">
+        /// Thrown if the supplied flow data is null.
+        /// </exception>
+        public IJavaScriptBuilderElementData GetFallbackResponse(IFlowData data, IJsonBuilderElementData jsonData)
+        {
+            if (jsonData == null)
+            {
+                throw new ArgumentNullException(nameof(jsonData));
+            }
+            IJavaScriptBuilderElementData result = CreateElementData(data.Pipeline);
+            SetUp(data, () => jsonData, () => result, false);
+            return result;
+        }
+
+        /// <summary>
+        /// Attempts to extract <see cref="IJsonBuilderElementData"/> from `data`.
+        /// </summary>
+        /// <param name="flowData">
+        /// <see cref="IFlowData"/> to extract <see cref="IJsonBuilderElementData"/> from.
+        /// </param>
+        /// <exception cref="ArgumentNullException">
+        /// Thrown if the supplied flow data is null.
+        /// </exception>
+        /// <exception cref="PipelineConfigurationException">
+        /// Wraps <see cref="KeyNotFoundException"/> if thrown.
+        /// </exception>
+        protected static Func<IJsonBuilderElementData> GetJSONFromData(IFlowData flowData) => () =>
+        {
+            if (flowData == null)
+            {
+                throw new ArgumentNullException(nameof(flowData));
+            }
+            try
+            {
+                return flowData.Get<IJsonBuilderElementData>();
+            }
+            catch (KeyNotFoundException ex)
+            {
+                throw new PipelineConfigurationException(
+                    Messages.ExceptionJsonBuilderNotRun, ex);
+            }
+        };
+
+        private void SetUp(
+            IFlowData data, 
+            Func<IJsonBuilderElementData> jsonDataProvider, 
+            Func<IJavaScriptBuilderElementData> javascriptBuilderElementDataProvider,
+            bool throwOnGetAsFailure)
+        {
+            if (data == null) throw new ArgumentNullException(nameof(data));
+            var host = Host;
+            var protocol = Protocol;
+            bool supportsPromises = false;
+            bool supportsFetch = false;
+
+            if (string.IsNullOrEmpty(host) &&
+                // Try and get the request host name so it can be used to request
+                // the Json refresh in the JavaScript code.
+                data.TryGetEvidence(Constants.EVIDENCE_HOST_KEY, out object hostObj))
+            {
+                host = hostObj?.ToString() ?? String.Empty;
+            }
+            if (string.IsNullOrEmpty(protocol) &&
+                // Try and get the request protocol so it can be used to request
+                // the JSON refresh in the JavaScript code.
+                data.TryGetEvidence(Core.Constants.EVIDENCE_PROTOCOL, out object protocolObj))
+            {
+                protocol = protocolObj?.ToString() ?? String.Empty;
+            }
+            // Couldn't get protocol from anywhere 
+            if (string.IsNullOrEmpty(protocol))
+            {
+                protocol = Constants.FALLBACK_PROTOCOL;
+            }
+
+            const string errorFormat_GetAsFailed = "Failed to get property {propertyName}";
+
+            // If device detection is in the Pipeline then we can check
+            // if the client's browser supports promises.
+            // This can be used to customize the JavaScript response. 
+            if (_promisePropertyAvailable)
+            {
+                // Execute this action if one of our expected
+                // exceptions occurs.
+                Action promisesNotAvailable = () => {
+                    // Short-circuit future calls, so we don't keep checking
+                    // for this property.
+                    _promisePropertyAvailable = false;
+                    supportsPromises = false;
+                };
+
+                try
+                {
+                    IAspectPropertyValue<string> promise = null;
+                    try
+                    {
+                        promise = data.GetAs<IAspectPropertyValue<string>>("Promise");
+                    }
+                    catch (Exception ex)
+                    {
+                        if (throwOnGetAsFailure)
+                        {
+                            throw;
+                        }
+                        Logger.LogError(ex, errorFormat_GetAsFailed, "Promise");
+                    }
+                    supportsPromises = promise != null && promise.HasValue && promise.Value == "Full";
+                }
+                catch (PropertyMissingException) { promisesNotAvailable(); }
+                catch (PipelineDataException) { promisesNotAvailable(); }
+                catch (InvalidCastException) { promisesNotAvailable(); }
+                catch (KeyNotFoundException) { promisesNotAvailable(); }
+            }
+
+            // If device detection is in the Pipeline then we can check
+            // if the client's browser supports fetch.
+            // This can be used to customize the JavaScript response. 
+            if (_fetchPropertyAvailable)
+            {
+                // Execute this action if one of our expected
+                // exceptions occurs.
+                Action fetchNotAvailable = () => {
+                    // Short-circuit future calls, so we don't keep checking
+                    // for this property.
+                    _fetchPropertyAvailable = false;
+                    supportsFetch = false;
+                };
+
+                try
+                {
+                    IAspectPropertyValue<bool> fetch = null;
+                    try
+                    {
+                        fetch = data.GetAs<IAspectPropertyValue<bool>>("Fetch");
+                    }
+                    catch (Exception ex)
+                    {
+                        if (throwOnGetAsFailure)
+                        {
+                            throw;
+                        }
+                        Logger.LogError(ex, errorFormat_GetAsFailed, "Fetch");
+                    }
+                    supportsFetch = fetch != null && fetch.HasValue && fetch.Value;
+                }
+                catch (PropertyMissingException) { fetchNotAvailable(); }
+                catch (PipelineDataException) { fetchNotAvailable(); }
+                catch (InvalidCastException) { fetchNotAvailable(); }
+                catch (KeyNotFoundException) { fetchNotAvailable(); }
+            }
+
+            // Get the JSON include to embed into the JavaScript include.
+            string jsonObject = jsonDataProvider().Json;
+            
+
+            var parameters = GetParameters(data);
+            var paramsObject = JsonConvert.SerializeObject(parameters);
+            var sessionId = GetSessionId(data);
+            var sequence = GetSequence(data);
+
+            string endpoint = Endpoint;
+            Uri url = null;
+            // Check the call-back URL is formatted correctly.
+            if (string.IsNullOrWhiteSpace(protocol) == false &&
+                string.IsNullOrWhiteSpace(host) == false &&
+                string.IsNullOrWhiteSpace(endpoint) == false)
+            {
+                var endpointHasSlash = endpoint[0] == '/';
+                var hostHasSlash = host[host.Length - 1] == '/';
+                // if there is no slash between host and endpoint then add one.
+                if (endpointHasSlash == false && hostHasSlash == false)
+                {
+                    endpoint = $"/{endpoint}";
+                }
+                // if there are two slashes between host and endpoint then remove one.
+                else if (endpointHasSlash == true && hostHasSlash == true)
+                {
+                    endpoint = endpoint.Substring(1);
+                }
+
+                var urlString = $"{protocol}://{host}{endpoint}";
+                try
+                {
+                    url = new Uri(urlString);
+                }
+                catch (UriFormatException ex)
+                {
+                    if (_invalidUriLogged == false) 
+                    {
+                        _invalidUriLogged = true;
+                        Logger.LogError(ex, string.Format(CultureInfo.InvariantCulture,
+                            Messages.ExceptionUriInvalid, urlString));
+                    }
+                }
+            }
+
+            // With the gathered resources, build a new JavaScriptResource.
+            BuildJavaScript(data, javascriptBuilderElementDataProvider, jsonObject, sessionId, sequence, supportsPromises, supportsFetch, url, paramsObject);
+        }
+
+
+
+        /// <summary>
+        /// Generate any required parameters for the JSON request.
+        /// Any query parameters from this request that were ingested by 
+        /// the Pipeline are added to the request URL by the JavaScript.
+        /// </summary>
+        /// <param name="data"></param>
+        /// <returns></returns>
+        protected virtual Dictionary<string, string> GetParameters(IFlowData data)
+        {
+            if (data == null)
+            {
+                throw new ArgumentException(Messages.ExceptionFlowDataIsNull);
+            }
+
+            var parameters = data
+                .GetEvidence()
+                .AsDictionary()
+                .Where(e => e.Key.StartsWith(Core.Constants.EVIDENCE_QUERY_PREFIX,
+                    StringComparison.OrdinalIgnoreCase))
+                .Where(e => ExcludedParameters.Contains(e.Key) == false)
+                .ToDictionary(k =>
+                {
+                    var dotPos = k.Key.IndexOf(Core.Constants.EVIDENCE_SEPERATOR,
+                        StringComparison.OrdinalIgnoreCase);
+                    return WebUtility.UrlEncode(k.Key.Remove(0, dotPos + 1));
+                }, v => WebUtility.UrlEncode(v.Value.ToString()));
+
+            // Serialise the parameters
+            var paramsObject =
+                JsonConvert.SerializeObject(parameters, Formatting.Indented);
+
+            return parameters;
+        }
+
+        /// <summary>
+        /// Get the sequence evidence if it exists.
+        /// </summary>
+        /// <param name="data"></param>
+        /// <returns></returns>
+        protected virtual int GetSequence(IFlowData data)
+        {
+            if(data == null)
+            {
+                throw new ArgumentException(Messages.ExceptionFlowDataIsNull);
+            }
+
+            // Get the sequence evidence if it exists.
+            int sequence = 1;
+            if (data.TryGetEvidence(Engines.FiftyOne.Constants.EVIDENCE_SEQUENCE,
+                out object sequenceObject))
+            {
+                if (sequenceObject is int sequenceValue ||
+                    (sequenceObject is string seq && int.TryParse(seq, out sequenceValue)))
+                {
+                    sequence = sequenceValue;
+                }
+            }
+            return sequence;
+        }
+
+        /// <summary>
+        /// Get the session-id evidence if it exists.
+        /// </summary>
+        /// <param name="data"></param>
+        /// <returns></returns>
+        protected virtual string GetSessionId(IFlowData data)
+        {
+            if (data == null)
+            {
+                throw new ArgumentException(Messages.ExceptionFlowDataIsNull);
+            }
+
+            string sessionId = string.Empty;
+            // Get the session-id evidence if it exists.
+            if (data.TryGetEvidence(Engines.FiftyOne.Constants.EVIDENCE_SESSIONID,
+                out object objSessionId))
+            {
+                sessionId = objSessionId?.ToString() ?? string.Empty;
+            }
+            return sessionId;
+        }
+
+        /// <summary>
+        /// Build the JavaScript content and add it to the supplied
+        /// <see cref="IFlowData"/> instance.
+        /// </summary>
+        /// <param name="data">
+        /// The <see cref="IFlowData"/> instance to populate with the
+        /// resulting <see cref="JavaScriptBuilderElementData"/> 
+        /// and additional evidence source
+        /// </param>
+        /// <param name="javascriptBuilderElementDataProvider">
+        /// Defines a destination for
+        /// <see cref="JavaScriptBuilderElementData"/> 
+        /// to be set into.
+        /// Allows to store results outside of
+        /// `data` (previous parameter).
+        /// </param>
+        /// <param name="jsonObject">
+        /// The JSON data object to include in the JavaScript.
+        /// </param>
+        /// <param name="sessionId">
+        /// The session Id to use in the JavaScript response.
+        /// </param>
+        /// <param name="sequence">
+        /// The sequence value to use in the JavaScript response.
+        /// </param>
+        /// <param name="supportsPromises">
+        /// True to build JavaScript that uses promises. False to
+        /// build JavaScript that does not use promises.
+        /// </param>
+        /// <param name="supportsFetch">
+        /// True to build JavaScript that makes use of the
+        /// fetch API. Otherwise, the template will fall back to using 
+        /// XMLHttpRequest.
+        /// </param>
+        /// <param name="url">
+        /// The callback URL for the JavaScript to send a request to
+        /// when it has new evidence values to supply.
+        /// </param>
+        /// <param name="parameters">The parameters to append to the URL</param>
+        /// <exception cref="ArgumentNullException">
+        /// Thrown if the supplied flow data is null.
+        /// </exception>
+        protected void BuildJavaScript(
+            IFlowData data,
+            Func<IJavaScriptBuilderElementData> javascriptBuilderElementDataProvider,
+            string jsonObject,
+            string sessionId,
+            int sequence,
+            bool supportsPromises,
+            bool supportsFetch,
+            string url,
+            string parameters)
+        {
+            BuildJavaScript(data, javascriptBuilderElementDataProvider, jsonObject, sessionId, sequence, supportsPromises, supportsFetch, new Uri(url), parameters);
+        }
+
+        /// <summary>
+        /// Delegates to <see cref="IFlowData.GetOrAdd{T}(string, Func{IPipeline, T})"/>.
+        /// </summary>
+        /// <param name="data">Flow data to operate on.</param>
+        /// <returns><see cref="IJavaScriptBuilderElementData"/> to set <see cref="IJavaScriptBuilderElementData.JavaScript"/> into.</returns>
+        protected Func<IJavaScriptBuilderElementData> GetOrAddToData(IFlowData data)
+        {
+            return () =>
+                data.GetOrAdd(
+                ElementDataKeyTyped,
+                CreateElementData);
+        }
+
+        /// <summary>
+        /// Build the JavaScript content and add it to the supplied
+        /// <see cref="IFlowData"/> instance.
+        /// </summary>
+        /// <param name="data">
+        /// The <see cref="IFlowData"/> instance to populate with the
+        /// resulting <see cref="JavaScriptBuilderElementData"/> 
+        /// and additional evidence source
+        /// </param>
+        /// <param name="javascriptBuilderElementDataProvider">
+        /// Defines a destination for
+        /// <see cref="JavaScriptBuilderElementData"/> 
+        /// to be set into.
+        /// Allows to store results outside of
+        /// `data` (previous parameter).
+        /// </param>
+        /// <param name="jsonObject">
+        /// The JSON data object to include in the JavaScript.
+        /// </param>
+        /// <param name="sessionId">
+        /// The session Id to use in the JavaScript response.
+        /// </param>
+        /// <param name="sequence">
+        /// The sequence value to use in the JavaScript response.
+        /// </param>
+        /// <param name="supportsPromises">
+        /// True to build JavaScript that uses promises. False to
+        /// build JavaScript that does not use promises.
+        /// </param>
+        /// <param name="supportsFetch">
+        /// True to build JavaScript that makes use of the
+        /// fetch API. Otherwise, the template will fall back to using 
+        /// XMLHttpRequest.
+        /// </param>
+        /// <param name="url">
+        /// The callback URL for the JavaScript to send a request to
+        /// when it has new evidence values to supply.
+        /// </param>
+        /// <param name="parameters">The parameters to append to the URL</param>
+        /// <exception cref="ArgumentNullException">
+        /// Thrown if the supplied flow data is null.
+        /// </exception>
+        protected void BuildJavaScript(
+            IFlowData data, 
+            Func<IJavaScriptBuilderElementData> javascriptBuilderElementDataProvider,
+            string jsonObject,
+            string sessionId,
+            int sequence,
+            bool supportsPromises,
+            bool supportsFetch,
+            Uri url,
+            string parameters)
+        {
+            if (data == null) throw new ArgumentNullException(nameof(data));
+
+            IJavaScriptBuilderElementData elementData = javascriptBuilderElementDataProvider();
+
+            string objectName = ObjName;
+            // Try and get the requested object name from evidence.
+            if (data.TryGetEvidence(Constants.EVIDENCE_OBJECT_NAME, 
+                out object objObjectName))
+            {
+                objectName = objObjectName?.ToString() ?? ObjName;
+            }
+
+            bool enableCookies = EnableCookies;
+            // Try and get the requested enable cookies option from evidence.
+            if (data.TryGetEvidence(Constants.EVIDENCE_ENABLE_COOKIES,
+                out object objEnableCookies))
+            {
+                enableCookies = objEnableCookies != null &&
+                    bool.TryParse(objEnableCookies.ToString(), out var boolEnableCookies) ?
+                    boolEnableCookies : EnableCookies;
+            }
+
+            var updateEnabled = url != null &&
+                url.AbsoluteUri.Length > 0;
+
+            // This check won't be 100% fool-proof but it only needs to be 
+            // reasonably accurate and not take too long.
+            var hasDelayedProperties = jsonObject != null && 
+                jsonObject.Contains("delayexecution");
+
+            JavaScriptResource javaScriptObj = new JavaScriptResource(
+                objectName,
+                jsonObject,
+                sessionId,
+                sequence,
+                supportsPromises,
+                supportsFetch,
+                url,
+                parameters,
+                enableCookies,
+                updateEnabled,
+                hasDelayedProperties);
+
+            string content = _stubble.Render(_template, javaScriptObj.AsDictionary());
+
+            string minifiedContent = content;
+
+            if (_minify)
+            {
+                // Minimize the script.
+                var ugly = Uglify.Js(content);
+
+                if (ugly.HasErrors)
+                {
+                    // If there were are errors then log them and
+                    // return the non-minified response.
+
+                    minifiedContent = content;
+
+                    if (_lastRequestWasError == false)
+                    {
+                        StringBuilder errorText = new StringBuilder();
+                        errorText.AppendLine("Errors occurred when minifying JavaScript.");
+                        foreach (var error in ugly.Errors)
+                        {
+                            errorText.AppendLine($"{error.ErrorCode}: {error.Message}. " +
+                                $"Line(s) {error.StartLine}-{error.EndLine}. " +
+                                $"Column(s) {error.StartColumn}-{error.EndColumn}");
+                        }
+                        errorText.AppendLine(content);
+                        Logger.LogError(errorText.ToString());
+                        _lastRequestWasError = true;
+#pragma warning disable CS0618 // Type or member is obsolete
+                        // This usage should be replaced with the 
+                        // CancellationToken implementation once it 
+                        // is available.
+                        data.Stop = true;
+#pragma warning restore CS0618 // Type or member is obsolete
+                    }
+                }
+                else
+                {
+                    minifiedContent = ugly.Code;
+                }
+            }
+
+            elementData.JavaScript = minifiedContent;
+        }
+
+        /// <summary>
+        /// Build the JavaScript content and add it to the supplied
+        /// <see cref="IFlowData"/> instance.
+        /// </summary>
+        /// <param name="data">
+        /// The <see cref="IFlowData"/> instance to populate with the
+        /// resulting <see cref="JavaScriptBuilderElementData"/> 
+        /// and additional evidence source
+        /// </param>
+        /// <param name="jsonObject">
+        /// The JSON data object to include in the JavaScript.
+        /// </param>
+        /// <param name="sessionId">
+        /// The session Id to use in the JavaScript response.
+        /// </param>
+        /// <param name="sequence">
+        /// The sequence value to use in the JavaScript response.
+        /// </param>
+        /// <param name="supportsPromises">
+        /// True to build JavaScript that uses promises. False to
+        /// build JavaScript that does not use promises.
+        /// </param>
+        /// <param name="supportsFetch">
+        /// True to build JavaScript that makes use of the
+        /// fetch API. Otherwise, the template will fall back to using 
+        /// XMLHttpRequest.
+        /// </param>
+        /// <param name="url">
+        /// The callback URL for the JavaScript to send a request to
+        /// when it has new evidence values to supply.
+        /// </param>
+        /// <param name="parameters">The parameters to append to the URL</param>
+        /// <exception cref="ArgumentNullException">
+        /// Thrown if the supplied flow data is null.
+        /// </exception>
+        protected void BuildJavaScript(
+            IFlowData data,
+            string jsonObject,
+            string sessionId,
+            int sequence,
+            bool supportsPromises,
+            bool supportsFetch,
+            Uri url,
+            string parameters)
+        {
+            BuildJavaScript(data, GetOrAddToData(data), jsonObject, sessionId, sequence, supportsPromises, supportsFetch, url, parameters);
+        }
+
+        /// <summary>
+        /// Cleanup any unmanaged resources.
+        /// </summary>
+        protected override void UnmanagedResourcesCleanup()
+		{ }
+	}
+}